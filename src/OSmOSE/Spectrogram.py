from functools import partial
import inspect
import os
import shutil
import sys
from typing import Tuple, Union, Literal
from math import log10
from pathlib import Path
import multiprocessing as mp

import pandas as pd
import numpy as np
from scipy import signal
from termcolor import colored
from matplotlib import pyplot as plt
from OSmOSE.job import Job_builder
from OSmOSE.cluster import (
    reshape,
    resample,
    compute_stats,
)
from OSmOSE.Dataset import Dataset
from OSmOSE.utils import safe_read, make_path
from OSmOSE.config import OSMOSE_PATH


class Spectrogram(Dataset):
    """Main class for spectrogram-related computations. Can resample, reshape and normalize audio files before generating spectrograms."""

    def __init__(
        self,
        dataset_path: str,
        *,
        sr_analysis: int,
        gps_coordinates: Union[str, list, tuple] = None,
        owner_group: str = None,
        analysis_params: dict = None,
        batch_number: int = 10,
        local: bool = False,
    ) -> None:
        """Instanciates a spectrogram object.

        The characteristics of the dataset are essential to input for the generation of the spectrograms. There is three ways to input them:
            - Use the existing `analysis/analysis_sheet.csv` file. If one exist, it will take priority over the other methods. Note that
            when using this file, some attributes will be locked in read-only mode.
            - Fill the `analysis_params` argument. More info on the expected value below.
            - Don't initialize the attributes in the constructor, and assign their values manually.

        In any case, all attributes must have a value for the spectrograms to be generated. If it does not exist, `analysis/analysis_sheet.csv`
        will be written at the end of the `Spectrogram.initialize()` method.

        Parameters
        ----------
        dataset_path : `str`
            The absolute path to the dataset folder. The last folder in the path will be considered as the name of the dataset.
        sr_analysis : `int`, keyword-only
            The sample rate used for the generation of the spectrograms.
        coordinates : `str` or `list` or `tuple`, optional, keyword-only
            The GPS coordinates of the listening location. If it is of type `str`, it must be the name of a csv file located in `raw/auxiliary`,
            otherwise a list or a tuple with the first element being the latitude coordinates and second the longitude coordinates.
        osmose_group_name : `str`, optional, keyword-only
            The name of the group using the OsmOSE package. All files created using this dataset will be accessible by the osmose group.
            Will not work on Windows.
        analysis_params : `dict`, optional, keyword-only
            If `analysis/analysis_sheet.csv` does not exist, the analysis parameters can be submitted in the form of a dict,
            with keys matching what is expected:
                - nfft : `int`
                - window_size : `int`
                - overlap : `int`
                - colormap : `str`
                - zoom_level : `int`
                - dynamic_min : `int`
                - dynamic_max : `int`
                - number_adjustment_spectrogram : `int`
                - spectro_duration : `int`
                - zscore_duration : `float` or `str`
                - HPfilter_min_freq : `int`
                - sensitivity_dB : `int`
                - peak_voltage : `float`
                - spectro_normalization : `str`
                - data_normalization : `str`
                - gain_dB : `int`
            If additional information is given, it will be ignored. Note that if there is an `analysis/analysis_sheet.csv` file, it will
            always have the priority.
        batch_number : `int`, optional, keyword_only
            The number of batches the dataset files will be split into when submitting parallel jobs (the default is 10).
        local : `bool`, optional, keyword_only
            Indicates whether or not the program is run locally. If it is the case, it will not create jobs and will handle the paralelisation
            alone. The default is False.
        """
        super().__init__(
            dataset_path=dataset_path,
            gps_coordinates=gps_coordinates,
            owner_group=owner_group,
        )

        self.__local = local

        processed_path = self.path.joinpath(OSMOSE_PATH.spectrogram)
        metadata_path = processed_path.joinpath("adjust_metadata.csv")
        if metadata_path.exists():
            self.__analysis_file = True
            analysis_sheet = pd.read_csv(metadata_path, header=0)
        elif analysis_params:
            self.__analysis_file = False
            # We put the value in a list so that value[0] returns the right value below.
            analysis_sheet = {key: [value] for (key, value) in analysis_params.items()}
        else:
            analysis_sheet = {}
            self.__analysis_file = False
            print(
                "No valid processed/adjust_metadata.csv found and no parameters provided. All attributes will be initialized to default values.."
            )

        self.batch_number: int = batch_number
        self.sr_analysis: int = sr_analysis

        self.nfft: int = analysis_sheet["nfft"][0] if "nfft" in analysis_sheet else None
        self.window_size: int = (
            analysis_sheet["window_size"][0]
            if "window_size" in analysis_sheet
            else None
        )
        self.overlap: int = (
            analysis_sheet["overlap"][0] if "overlap" in analysis_sheet else None
        )
<<<<<<< HEAD
        self.colormap: str = (
            analysis_sheet["colormap"][0] if "colormap" in analysis_sheet else None
=======
        self.__colormap: str = (
            analysis_sheet["colormap"][0] if "colormap" in analysis_sheet else "viridis"
>>>>>>> 469c6745
        )
        self.zoom_level: int = (
            analysis_sheet["zoom_level"][0] if "zoom_level" in analysis_sheet else None
        )
        self.dynamic_min: int = (
            analysis_sheet["dynamic_min"][0]
            if "dynamic_min" in analysis_sheet
            else None
        )
        self.dynamic_max: int = (
            analysis_sheet["dynamic_max"][0]
            if "dynamic_max" in analysis_sheet
            else None
        )
        self.number_adjustment_spectrogram: int = (
            analysis_sheet["number_adjustment_spectrogram"][0]
            if "number_adjustment_spectrogram" in analysis_sheet
            else None
        )
        self.spectro_duration: int = (
            analysis_sheet["spectro_duration"][0]
            if analysis_sheet is not None and "spectro_duration" in analysis_sheet
            else -1
        )

        self.zscore_duration: Union[float, str] = (
            analysis_sheet["zscore_duration"][0]
            if "zscore_duration" in analysis_sheet
            and isinstance(analysis_sheet["zscore_duration"][0], float)
            else None
        )

        # fmin cannot be 0 in butterworth. If that is the case, it takes the smallest value possible, epsilon
        self.HPfilter_min_freq: int = (
            analysis_sheet["HPfilter_min_freq"][0]
            if "HPfilter_min_freq" in analysis_sheet
            and analysis_sheet["HPfilter_min_freq"][0] != 0
            else sys.float_info.epsilon
        )
        sensitivity_dB: int = (
            analysis_sheet["sensitivity_dB"][0]
            if "sensitivity_dB" in analysis_sheet
            else None
        )
        self.sensitivity: float = (
            10 ** (sensitivity_dB / 20) * 1e6 if sensitivity_dB is not None else None
        )
        self.peak_voltage: float = (
            analysis_sheet["peak_voltage"][0]
            if "peak_voltage" in analysis_sheet
            else None
        )
        self.spectro_normalization: str = (
            analysis_sheet["spectro_normalization"][0]
            if "spectro_normalization" in analysis_sheet
            else None
        )
        self.data_normalization: str = (
            analysis_sheet["data_normalization"][0]
            if "data_normalization" in analysis_sheet
            else None
        )
        self.gain_dB: float = (
            analysis_sheet["gain_dB"][0]
            if "gain_dB" in analysis_sheet is not None
            else None
        )

        self.window_type: str = (
            analysis_sheet["window_type"][0]
            if "window_type" in analysis_sheet
            else "hamming"
        )

        self.frequency_resolution: int = (
            analysis_sheet["frequency_resolution"][0]
            if "frequency_resolution" in analysis_sheet
            else None
        )

        self.time_resolution = (
            [
                analysis_sheet[col][0]
                for col in analysis_sheet
                if "time_resolution" in col
            ]
            if analysis_sheet is not None
            else None
        )

        self.jb = Job_builder()

        plt.switch_backend("agg")

        fontsize = 16
        ticksize = 12
        plt.rc("font", size=fontsize)  # controls default text sizes
        plt.rc("axes", titlesize=fontsize)  # fontsize of the axes title
        plt.rc("axes", labelsize=fontsize)  # fontsize of the x and y labels
        plt.rc("xtick", labelsize=ticksize)  # fontsize of the tick labels
        plt.rc("ytick", labelsize=ticksize)  # fontsize of the tick labels
        plt.rc("legend", fontsize=ticksize)  # legend fontsize
        plt.rc("figure", titlesize=ticksize)  # fontsize of the figure title

        self.__build_path(dry=True)

    # region Spectrogram properties

    @property
    def sr_analysis(self):
        """The sampling frequency of the dataset."""
        return self.__sr_analysis

    @sr_analysis.setter
    def sr_analysis(self, value: int):
        self.__sr_analysis = value

    @property
    def nfft(self):
        """The Nonequispaced Fast Fourier Transform of the dataset."""
        return self.__nfft

    @nfft.setter
    def nfft(self, value):
        self.__nfft = value

    @property
    def window_size(self):
        """The window size"""
        return self.__window_size

    @window_size.setter
    def window_size(self, value):
        self.__window_size = value

    @property
    def overlap(self):
        return self.__overlap

    @overlap.setter
    def overlap(self, value):
        self.__overlap = value

    @property
    def colormap(self):
        return self.__colormap

    @colormap.setter
    def colormap(self, value):
        self.__colormap = value

    @property
    def zoom_level(self):
        return self.__zoom_level

    @zoom_level.setter
    def zoom_level(self, value):
        self.__zoom_level = value

    @property
    def dynamic_min(self):
        return self.__dynamic_min

    @dynamic_min.setter
    def dynamic_min(self, value):
        self.__dynamic_min = value

    @property
    def dynamic_max(self):
        return self.__dynamic_max

    @dynamic_max.setter
    def dynamic_max(self, value):
        self.__dynamic_max = value

    @property
    def number_adjustment_spectrogram(self):
        return self.__number_adjustment_spectrogram

    @number_adjustment_spectrogram.setter
    def number_adjustment_spectrogram(self, value):
        self.__number_adjustment_spectrogram = value

    @property
    def spectro_duration(self):
        return self.__spectro_duration

    @spectro_duration.setter
    def spectro_duration(self, value):
        self.__spectro_duration = value

    @property
    def zscore_duration(self):
        return self.__zscore_duration

    @zscore_duration.setter
    def zscore_duration(self, value):
        self.__zscore_duration = value

    @property
    def HPfilter_min_freq(self):
        return self.__hpfilter_min_freq

    @HPfilter_min_freq.setter
    def HPfilter_min_freq(self, value):
        self.__hpfilter_min_freq = value

    @property
    def sensitivity(self):
        return self.__sensitivity

    @sensitivity.setter
    def sensitivity(self, value):
        """Always assume the sensitivity is given in dB"""
        self.__sensitivity = 10 ** (value / 20) * 1e6

    @property
    def peak_voltage(self):
        return self.__peak_voltage

    @peak_voltage.setter
    def peak_voltage(self, value):
        self.__peak_voltage = value

    @property
    def spectro_normalization(self):
        return self.__spectro_normalization

    @spectro_normalization.setter
    def spectro_normalization(self, value):
        self.__spectro_normalization = value

    @property
    def data_normalization(self):
        return self.__data_normalization

    @data_normalization.setter
    def data_normalization(self, value):
        self.__data_normalization = value

    @property
    def gain_dB(self):
        return self.__gain_dB

    @gain_dB.setter
    def gain_dB(self, value):
        self.__gain_dB = value

    @property
    def window_type(self):
        return self.__window_type

    @window_type.setter
    def window_type(self, value):
        self.__window_type = value

    @property
    def frequency_resolution(self):
        return self.__frequency_resolution

    @frequency_resolution.setter
    def frequency_resolution(self, value):
        self.__frequency_resolution = value

    @property
    def time_resolution(self):
        return self.__time_resolution

    @time_resolution.setter
    def time_resolution(self, value):
        self.__time_resolution = value

    # endregion

    def __build_path(self, adjust: bool = False, dry: bool = False):
        """Build some internal paths according to the expected architecture. Not path is created.

        Parameter
        ---------
            adjust : `bool`, optional
                Whether or not the paths are used to adjust spectrogram parameters.
            dry: `bool`, optional
                If set to True, will not create the folders and just return the file path.
        """
        processed_path = self.path.joinpath(OSMOSE_PATH.spectrogram)
        audio_foldername = f"{str(self.spectro_duration)}_{str(self.sr_analysis)}"
        self.audio_path = self.path.joinpath(OSMOSE_PATH.raw_audio, audio_foldername)

        if adjust:
            self.__spectro_foldername = "adjustment_spectros"
        else:
            self.__spectro_foldername = (
                f"{str(self.nfft)}_{str(self.window_size)}_{str(self.overlap)}"
            )

        self.path_output_spectrogram = processed_path.joinpath(
            audio_foldername, self.__spectro_foldername, "image"
        )

        self.path_output_spectrogram_matrix = processed_path.joinpath(
            audio_foldername, self.__spectro_foldername, "matrix"
        )

        # Create paths
        if not dry:
            make_path(self.audio_path, mode=0o775)
            make_path(self.path_output_spectrogram, mode=0o775)
            make_path(self.path_output_spectrogram_matrix, mode=0o775)
            make_path(self.path.joinpath(OSMOSE_PATH.statistics), mode=0o775)

    def check_spectro_size(self):
        """Verify if the parameters will generate a spectrogram that can fit one screen properly"""
        if self.nfft > 2048:
            print("your nfft is :", self.nfft)
            print(
                colored(
                    "PLEASE REDUCE IT UNLESS YOU HAVE A VERY HD SCREEN WITH MORE THAN 1k pixels vertically !!!! ",
                    "red",
                )
            )

        tile_duration = self.spectro_duration / 2 ** (self.zoom_level - 1)

        data = np.zeros([int(tile_duration * self.sr_analysis), 1])

        Noverlap = int(self.window_size * self.overlap / 100)

        Nbech = np.size(data)
        Noffset = self.window_size - Noverlap
        Nbwin = int((Nbech - self.window_size) / Noffset)
        Freq = np.fft.rfftfreq(self.nfft, d=1 / self.sr_analysis)
        Time = np.linspace(0, Nbech / self.sr_analysis, Nbwin)

        print("your smallest tile has a duration of:", tile_duration, "(s)")
        print("\n")

        if Nbwin > 3500:
            print(
                colored(
                    "PLEASE REDUCE IT UNLESS YOU HAVE A VERY HD SCREEN WITH MORE THAN 2k pixels horizontally !!!! ",
                    "red",
                )
            )

        print("\n")
        print("your number of time windows in this tile is:", Nbwin)
        print("\n")
        print(
            "your resolutions : time = ",
            round(Time[1] - Time[0], 3),
            "(s) / frequency = ",
            round(Freq[1] - Freq[0], 3),
            "(Hz)",
        )

    # TODO: some cleaning
    def initialize(
        self,
        *,
        sr_analysis: int = None,
        reshape_method: Literal["legacy", "classic", "none"] = "none",
        batch_ind_min: int = 0,
        batch_ind_max: int = -1,
        pad_silence: bool = False,
        force_init: bool = False,
        date_template: str = None,
    ) -> None:
        """Prepares everything (path, variables, files) for spectrogram generation. This needs to be run before the spectrograms are generated.
        If the dataset has not yet been build, it is before the rest of the functions are initialized.

        Parameters
        ----------
        sr_analysis : `int`, optional, keyword-only
            The sampling frequency of the audio files used to generate the spectrograms. If set, will overwrite the Spectrogram.sr_analysis attribute.
        reshape_method : {"legacy", "classic", "none"}, optional, keyword-only
            Which method to use if the desired size of the spectrogram is different from the audio file duration.
            - legacy : Legacy method, use bash and sox software to trim the audio files and fill the empty space with nothing.
            Unpractical when the audio file duration is longer than the desired spectrogram size.
            - classic : Classic method, use python and sox library to cut and concatenate the audio files to fit the desired duration.
            Will rewrite the `timestamp.csv` file, thus timestamps may have unexpected behavior if the concatenated files are not chronologically
            subsequent.
            - none : Don't reshape, will throw an error if the file duration is different than the desired spectrogram size. (It is the default behavior)

        batch_ind_min : `int`, optional, keyword-only
            The index of the first file to consider. Both this parameter and `batch_ind_max` are not commonly used and are
            for very specific use cases. Most of the time, you want to initialize the whole dataset (the default is 0).
        batch_ind_max : `int`, optional, keyword-only
            The index of the last file to consider (the default is -1, meaning consider every file).
        pad_silence : `bool`, optional, keyword-only
            When using the legacy reshaping method, whether there should be a silence padding or not (default is False).
        force_init : `bool`, optional, keyword-only
            Force every parameter of the initialization.
        date_template : `str`, optiona, keyword-only
            When initializing a spectrogram of a dataset that has not been built, providing a date_template will generate the timestamp.csv.
        """
        # Mandatory init
        if not self.is_built:
            try:
                self.build(date_template=date_template)
            except Exception as e:
                print(
                    f"Unhandled error during dataset building. The spectrogram initialization will be cancelled. The error may be resolved by building the dataset separately first. Description of the error: {str(e)}"
                )
                return

        self.__build_path()

        if sr_analysis:
            self.sr_analysis = sr_analysis

        self.path_input_audio_file = self._get_original_after_build()
        list_wav_withEvent_comp = sorted(self.path_input_audio_file.glob("*wav"))

        if batch_ind_max == -1:
            batch_ind_max = len(list_wav_withEvent_comp)
        list_wav_withEvent = list_wav_withEvent_comp[batch_ind_min:batch_ind_max]

        self.list_wav_to_process = [
            audio_file.name for audio_file in list_wav_withEvent
        ]

        # Stop initialization if already done
        final_path = self.path.joinpath(
            OSMOSE_PATH.spectrogram,
            f"{str(self.spectro_duration)}_{str(self.sr_analysis)}",
            f"{str(self.nfft)}_{str(self.window_size)}_{str(self.overlap)}",
            "metadata.csv",
        )
        temp_path = self.path.joinpath(OSMOSE_PATH.spectrogram, "adjust_metadata.csv")
        audio_metadata_path = self.path.joinpath(
            OSMOSE_PATH.raw_audio,
            f"{str(self.spectro_duration)}_{str(self.sr_analysis)}",
            "metadata.csv",
        )

        if (
            (final_path.exists() or temp_path.exists())
            and audio_metadata_path.exists()
            and not force_init
        ):
            audio_file_count = pd.read_csv(audio_metadata_path)["audio_file_count"][0]
            if len(list(audio_metadata_path.parent.glob("*.wav")) == audio_file_count):
                print(
                    "It seems these spectrogram parameters are already initialized. If it is an error or you want to rerun the initialization, add the `force_init` argument."
                )
                return

        # Load variables from raw metadata
        metadata = pd.read_csv(self.path_input_audio_file.joinpath("metadata.csv"))
        audio_file_origin_duration = metadata["audio_file_origin_duration"][0]
        sr_origin = metadata["sr_origin"][0]
        audio_file_count = metadata["audio_file_count"][0]

        if self.path.joinpath(OSMOSE_PATH.processed, "subset_files.csv").is_file():
            subset = pd.read_csv(
                self.path.joinpath(OSMOSE_PATH.processed, "subset_files.csv"),
                header=None,
            )[0].values
            self.list_wav_to_process = list(
                set(subset).intersection(set(self.list_wav_to_process))
            )

        batch_size = len(self.list_wav_to_process) // self.batch_number

        #! RESAMPLING
        resample_job_id_list = []
        processes = []

        if self.sr_analysis != sr_origin and not os.listdir(self.audio_path):
            for batch in range(self.batch_number):
                i_min = batch * batch_size
                i_max = (
                    i_min + batch_size
                    if batch < self.batch_number - 1
                    else len(self.list_wav_to_process)
                )  # If it is the last batch, take all files

                if self.__local:
                    process = mp.Process(
                        target=resample,
                        kwargs={
                            "input_dir": self.path_input_audio_file,
                            "output_dir": self.audio_path,
                            "target_sr": self.sr_analysis,
                            "batch_ind_min": i_min,
                            "batch_ind_max": i_max,
                        },
                    )

                    process.start()
                    processes.append(process)
                else:
                    self.jb.build_job_file(
                        script_path=Path(inspect.getfile(resample)).resolve(),
                        script_args=f"--input-dir {self.path_input_audio_file} --target-sr {self.sr_analysis} --ind-min {i_min} --ind-max {i_max} --output-dir {self.audio_path}",
                        jobname="OSmOSE_resample",
                        preset="low",
                    )
                    # TODO: use importlib.resources

                    job_id = self.jb.submit_job()
                    resample_job_id_list.append(job_id)

            for process in processes:
                process.join()

        #! ZSCORE NORMALIZATION
        isnorma = (
            any([cc in self.zscore_duration for cc in ["D", "M", "H", "S", "W"]])
            if self.zscore_duration
            else False
        )

        norma_job_id_list = []
        if (
            os.listdir(self.path.joinpath(OSMOSE_PATH.statistics))
            and self.data_normalization == "zscore"
            and isnorma
        ):
            for batch in range(self.batch_number):
                i_min = batch * batch_size
                i_max = (
                    i_min + batch_size
                    if batch < self.batch_number - 1
                    else len(self.list_wav_to_process)
                )  # If it is the last batch, take all files
                if self.__local:
                    process = mp.Process(
                        target=compute_stats,
                        kwargs={
                            "input_dir": self.path_input_audio_file,
                            "output_file": self.path.joinpath(
                                OSMOSE_PATH.statistics,
                                "SummaryStats_" + str(i_min) + ".csv",
                            ),
                            "target_sr": self.sr_analysis,
                            "batch_ind_min": i_min,
                            "batch_ind_max": i_max,
                        },
                    )

                    process.start()
                    processes.append(process)
                else:
                    jobfile = self.jb.build_job_file(
                        script_path=Path(inspect.getfile(compute_stats)).resolve(),
                        script_args=f"--input-dir {self.path_input_audio_file} --hpfilter-min-freq {self.HPfilter_min_freq} \
                                    --ind-min {i_min} --ind-max {i_max} --output-file {self.path.joinpath(OSMOSE_PATH.statistics, 'SummaryStats_' + str(i_min) + '.csv')}",
                        jobname="OSmOSE_get_zscore_params",
                        preset="low",
                    )

                    job_id = self.jb.submit_job(dependency=resample_job_id_list)
                    norma_job_id_list.append(job_id)

            for process in processes:
                process.join()

        #! RESHAPING
        # Reshape audio files to fit the maximum spectrogram size, whether it is greater or smaller.
        reshape_job_id_list = []

        if self.spectro_duration != int(audio_file_origin_duration):
            # We might reshape the files and create the folder. Note: reshape function might be memory-heavy and deserve a proper qsub job.
            if self.spectro_duration > int(
                audio_file_origin_duration
            ) and reshape_method in ["none", "legacy"]:
                raise ValueError(
                    "Spectrogram size cannot be greater than file duration. If you want to automatically reshape your audio files to fit the spectrogram size, consider setting the reshape method to 'reshape'."
                )

            print(
                f"Automatically reshaping audio files to fit the spectro duration value. Files will be {self.spectro_duration} seconds long."
            )

            if reshape_method == "classic":
                # build job, qsub, stuff
                nb_reshaped_files = (
                    audio_file_origin_duration * audio_file_count
                ) / self.spectro_duration
                metadata["audio_file_count"] = nb_reshaped_files
                next_offset_beginning = 0
                offset_end = 0
                i_max = -1
                for batch in range(self.batch_number):
                    if i_max >= len(self.list_wav_to_process) - 1:
                        continue

                    offset_beginning = next_offset_beginning
                    next_offset_beginning = 0

                    i_min = i_max + (1 if not offset_beginning else 0)
                    i_max = (
                        i_min + batch_size
                        if batch < self.batch_number - 1
                        and i_min + batch_size < len(self.list_wav_to_process)
                        else len(self.list_wav_to_process) - 1
                    )  # If it is the last batch, take all files

                    while (
                        (
                            (i_max - i_min + 1) * audio_file_origin_duration
                            - offset_end
                            - offset_beginning  # Determines if the offset would require more than one file
                        )
                        % self.spectro_duration
                        > audio_file_origin_duration
                        and i_max < len(self.list_wav_to_process)
                    ) or (
                        i_max - i_min + offset_end - offset_beginning + 1
                    ) * audio_file_origin_duration < self.spectro_duration:
                        i_max += 1

                    last_file_behavior = (
                        "pad"
                        if batch == self.batch_number - 1
                        or i_max == len(self.list_wav_to_process) - 1
                        else "discard"
                    )

                    offset_end = (
                        (i_max - i_min + 1) * audio_file_origin_duration
                        - offset_beginning
                    ) % self.spectro_duration
                    if offset_end:
                        next_offset_beginning = audio_file_origin_duration - offset_end
                    else:
                        offset_end = 0  # ? ack

                    if self.__local:
                        process = mp.Process(
                            target=reshape,
                            kwargs={
                                "input_files": self.path_input_audio_file,
                                "chunk_size": self.spectro_duration,
                                "output_dir_path": self.audio_path,
                                "offset_beginning": int(offset_beginning),
                                "offset_end": int(offset_end),
                                "batch_ind_min": i_min,
                                "batch_ind_max": i_max,
                                "last_file_behavior": last_file_behavior,
                            },
                        )

                        process.start()
                        processes.append(process)
                    else:
                        self.jb.build_job_file(
                            script_path=Path(inspect.getfile(reshape)).resolve(),
                            script_args=f"--input-files {self.path_input_audio_file} --chunk-size {self.spectro_duration} --ind-min {i_min}\
                                        --ind-max {i_max} --output-dir {self.audio_path} --offset-beginning {int(offset_beginning)} --offset-end {int(offset_end)}\
                                        --last-file-behavior {last_file_behavior} {'--force' if force_init else ''}",
                            jobname="OSmOSE_reshape_py",
                            preset="low",
                        )

                        job_id = self.jb.submit_job(dependency=norma_job_id_list)
                        reshape_job_id_list.append(job_id)

                for process in processes:
                    process.join()

            elif reshape_method == "legacy":
                silence_arg = "-s" if pad_silence else ""
                for batch in range(self.batch_number):
                    i_min = batch * batch_size
                    i_max = (
                        i_min + batch_size
                        if batch < self.batch_number - 1
                        else len(self.list_wav_to_process)
                    )  # If it is the last batch, take all files
                    self.jb.build_job_file(
                        script_path=Path(__file__.parent, "cluster", "reshaper.sh"),
                        script_args=f"-d {self.path} -i {self.path_input_audio_file.name} -t {sr_analysis} \
                                    -m {i_min} -x {i_max} -o {self.audio_path} -n {self.spectro_duration} {silence_arg}",
                        jobname="OSmOSE_reshape_bash",
                        preset="low",
                    )

                    job_id = self.jb.submit_job(dependency=resample_job_id_list)
                    reshape_job_id_list.append(job_id)

        metadata["dataset_fileDuration"] = self.spectro_duration
        new_meta_path = self.audio_path.joinpath("metadata.csv")
        metadata.to_csv(new_meta_path)

        if not self.__analysis_file:
            data = {
                "dataset_name": self.name,
                "sr_analysis": self.sr_analysis,
                "nfft": self.nfft,
                "window_size": self.window_size,
                "overlap": self.overlap,
                "colormap": self.colormap,
                "zoom_level": self.zoom_level,
                "number_adjustment_spectrogram": self.number_adjustment_spectrogram,
                "dynamic_min": self.dynamic_min,
                "dynamic_max": self.dynamic_max,
                "spectro_duration": self.spectro_duration,
                "audio_file_folder_name": self.audio_path.name,
                "data_normalization": self.data_normalization,
                "HPfilter_min_freq": self.HPfilter_min_freq,
                "sensitivity_dB": 20 * log10(self.sensitivity / 1e6),
                "peak_voltage": self.peak_voltage,
                "spectro_normalization": self.spectro_normalization,
                "gain_dB": self.gain_dB,
                "zscore_duration": self.zscore_duration,
                "window_type": self.window_type,
                "frequency_resolution": self.frequency_resolution,
            }

            for i, time_res in enumerate(self.time_resolution):
                data.update({f"time_resolution_{i}": time_res})

            analysis_sheet = pd.DataFrame.from_records([data])
            analysis_sheet.to_csv(
                self.path.joinpath(OSMOSE_PATH.spectrogram, "adjust_metadata.csv")
            )

            self.path.joinpath(OSMOSE_PATH.spectrogram, "adjust_metadata.csv").chmod(
                0o777
            )

            if not self.path.joinpath(
                OSMOSE_PATH.spectrogram, "adjust_metadata.csv"
            ).exists():
                print("Failed to write adjust_metadata.csv")

    def to_csv(self, filename: str) -> None:
        """Outputs the characteristics of the spectrogram the specified file in csv format.

        Parameter
        ---------
        filename: str
            The name of the file to be written."""

        data = {
            "name": self.__spectro_foldername,
            "nfft": self.nfft,
            "window_size": self.window_size,
            "overlap": self.overlap / 100,
            "zoom_level": 2 ** (self.zoom_level - 1),
            # "dynamic_min": self.dynamic_min,
            # "dynamic_max": self.dynamic_max,
            # "number_adjustment_spectrogram": self.number_adjustment_spectrogram,
            # "spectro_duration": self.spectro_duration,
            # "zscore_duration": self.zscore_duration,
            # "HPfilter_min_freq": self.HPfilter_min_freq,
            # "sensitivity_dB": 20 * log10(self.sensitivity / 1e6),
            # "peak_voltage": self.peak_voltage,
            # "spectro_normalization": self.spectro_normalization,
            # "data_normalization": self.data_normalization,
            # "gain_dB": self.gain_dB
        }
        # TODO: readd `, 'cvr_max':self.dynamic_max, 'cvr_min':self.dynamic_min` above when ok with Aplose
        df = pd.DataFrame.from_records([data])
        df.to_csv(filename, index=False)

    # region On cluster

    def process_file(
        self, audio_file: str, *, adjust: bool = False, save_matrix: bool = False
    ) -> None:
        """Read an audio file and generate the associated spectrogram.

        Parameters
        ----------
        audio_file : `str`
            The name of the audio file to be processed
        adjust : `bool`, optional, keyword-only
            Indicates whether the file should be processed alone to adjust the spectrogram parameters (the default is False)
        save_matrix : `save_matrix`, optional, keyword-only
            Whether to save the spectrogram matrices or not. Note that activating this parameter might increase greatly the volume of the project. (the default is False)
        """
        self.__build_path(adjust)
        self.save_matrix = save_matrix
        self.adjust = adjust
        Zscore = self.zscore_duration if not adjust else "original"

        if (
            not adjust
            and self.path_output_spectrogram.parent.parent.joinpath(
                "adjustment_spectros"
            ).exists()
        ):
            shutil.rmtree(
                self.path_output_spectrogram.parent.parent.joinpath(
                    "adjustment_spectros"
                )
            )

        #! Determination of zscore normalization parameters
        if Zscore and self.data_normalization == "zscore" and Zscore != "original":
            average_over_H = int(
                round(pd.to_timedelta(Zscore).total_seconds() / self.spectro_duration)
            )

            df = pd.DataFrame()
            for dd in self.path.joinpath(OSMOSE_PATH.statistics).glob("summaryStats*"):
                df = pd.concat([df, pd.read_csv(dd, header=0)])

            df["mean_avg"] = df["mean"].rolling(average_over_H, min_periods=1).mean()
            df["std_avg"] = df["std"].rolling(average_over_H, min_periods=1).std()

            self.__summStats = df

        audio_file = Path(audio_file).name
        if audio_file not in os.listdir(self.audio_path):
            raise FileNotFoundError(
                f"The file {audio_file} must be in {self.audio_path} in order to be processed."
            )

        if Zscore and Zscore != "original" and self.data_normalization == "zscore":
            self.__zscore_mean = self.__summStats[
                self.__summStats["filename"] == audio_file
            ]["mean_avg"].values[0]
            self.__zscore_std = self.__summStats[
                self.__summStats["filename"] == audio_file
            ]["std_avg"].values[0]

        #! File processing
        data, sample_rate = safe_read(self.audio_path.joinpath(audio_file))

        if self.data_normalization == "instrument":
            data = (
                (data * self.peak_voltage)
                / self.sensitivity
                / 10 ** (self.gain_dB / 20)
            )

        bpcoef = signal.butter(
            20,
            np.array([self.HPfilter_min_freq, sample_rate / 2 - 1]),
            fs=sample_rate,
            output="sos",
            btype="bandpass",
        )
        data = signal.sosfilt(bpcoef, data)

        if adjust:
            make_path(self.path_output_spectrogram, mode=0o775)

        output_file = self.path_output_spectrogram.joinpath(audio_file)

        self.gen_tiles(data=data, sample_rate=sample_rate, output_file=output_file)

    def gen_tiles(self, *, data: np.ndarray, sample_rate: int, output_file: Path):
        """Generate spectrogram tiles corresponding to the zoom levels.

        Parameters
        ----------
        data : `np.ndarray`
            The audio data from which the tiles will be generated.
        sample_rate : `int`
            The sample rate of the audio data.
        output_file : `str`
            The name of the output spectrogram."""
        if self.data_normalization == "zscore" and self.zscore_duration:
            if (len(self.zscore_duration) > 0) and (self.zscore_duration != "original"):
                data = (data - self.__zscore_mean) / self.__zscore_std
            elif self.zscore_duration == "original":
                data = (data - np.mean(data)) / np.std(data)

        duration = len(data) / int(sample_rate)

        nber_tiles_lowest_zoom_level = 2 ** (self.zoom_level)
        tile_duration = duration / nber_tiles_lowest_zoom_level

        Sxx_2 = np.empty((int(self.nfft / 2) + 1, 1))
        for tile in range(0, nber_tiles_lowest_zoom_level):
            start = tile * tile_duration
            end = start + tile_duration

            sample_data = data[int(start * sample_rate) : int((end + 1) * sample_rate)]

        Sxx, Freq = self.gen_spectro(
            data=sample_data,
            sample_rate=sample_rate,
            output_file=output_file.parent.joinpath(
                f"{output_file.stem}_{nber_tiles_lowest_zoom_level}_{str(tile)}.png"
            ),
        )

        Sxx_2 = np.hstack((Sxx_2, Sxx))

        Sxx_lowest_level = Sxx_2[:, 1:]

        segment_times = np.linspace(
            0, len(data) / sample_rate, Sxx_lowest_level.shape[1]
        )[np.newaxis, :]

        # loop over the zoom levels from the second lowest to the highest one
        for zoom_level in range(self.zoom_level + 1)[::-1]:
            nberspec = Sxx_lowest_level.shape[1] // (2**zoom_level)

            # loop over the tiles at each zoom level
            for tile in range(2**zoom_level):
                Sxx_int = Sxx_lowest_level[:, tile * nberspec : (tile + 1) * nberspec][
                    :, :: 2 ** (self.zoom_level - zoom_level)
                ]

                segment_times_int = segment_times[
                    :, tile * nberspec : (tile + 1) * nberspec
                ][:, :: 2 ** (self.zoom_level - zoom_level)]

                if self.spectro_normalization == "density":
                    log_spectro = 10 * np.log10(Sxx_int / (1e-12))
                if self.spectro_normalization == "spectrum":
                    log_spectro = 10 * np.log10(Sxx_int)

                self.generate_and_save_figures(
                    time=segment_times_int,
                    freq=Freq,
                    log_spectro=log_spectro,
                    output_file=output_file.parent.joinpath(
                        f"{output_file.stem}_{str(2 ** zoom_level)}_{str(tile)}.png"
                    ),
                )

    def gen_spectro(
        self, *, data: np.ndarray, sample_rate: int, output_file: Path
    ) -> Tuple[np.ndarray, np.ndarray[float]]:
        """Generate the spectrograms

        Parameters
        ----------
        data : `np.ndarray`
            The audio data from which the tiles will be generated.
        sample_rate : `int`
            The sample rate of the audio data.
        output_file : `str`
            The name of the output spectrogram.

        Returns
        -------
        Sxx : `np.NDArray[float64]`
        Freq : `np.NDArray[float]`
        """
        Noverlap = int(self.window_size * self.overlap / 100)

        win = np.hamming(self.window_size)
        if self.nfft < (0.5 * self.window_size):
            if self.spectro_normalization == "density":
                scale_psd = 2.0
            if self.spectro_normalization == "spectrum":
                scale_psd = 2.0 * sample_rate
        else:
            if self.spectro_normalization == "density":
                scale_psd = 2.0 / (((win * win).sum()) * sample_rate)
            if self.spectro_normalization == "spectrum":
                scale_psd = 2.0 / ((win * win).sum())

        Nbech = np.size(data)
        Noffset = self.window_size - Noverlap
        Nbwin = int((Nbech - self.window_size) / Noffset)
        Freq = np.fft.rfftfreq(self.nfft, d=1 / sample_rate)

        Sxx = np.zeros([np.size(Freq), Nbwin])
        Time = np.linspace(0, Nbech / sample_rate, Nbwin)
        for idwin in range(Nbwin):
            if self.nfft < (0.5 * self.window_size):
                x_win = data[idwin * Noffset : idwin * Noffset + self.window_size]
                _, Sxx[:, idwin] = signal.welch(
                    x_win,
                    fs=sample_rate,
                    window="hamming",
                    nperseg=int(self.nfft),
                    noverlap=int(self.nfft / 2),
                    scaling="density",
                )
            else:
                x_win = data[idwin * Noffset : idwin * Noffset + self.window_size] * win
                Sxx[:, idwin] = np.abs(np.fft.rfft(x_win, n=self.nfft)) ** 2
        Sxx[:, idwin] *= scale_psd

        if self.spectro_normalization == "density":
            log_spectro = 10 * np.log10((Sxx / (1e-12)) + (1e-20))
        if self.spectro_normalization == "spectrum":
            log_spectro = 10 * np.log10(Sxx + (1e-20))

        # save spectrogram as a png image - disabled because it might create duplicates
        # self.generate_and_save_figures(
        #     time=Time, freq=Freq, log_spectro=log_spectro, output_file=output_file
        # )

        # save spectrogram matrices (intensity, time and freq) in a npz file
        if self.save_matrix:
            make_path(self.path_output_spectrogram_matrix, mode=0o775)

            output_matrix = self.path_output_spectrogram_matrix.joinpath(
                output_file.name
            ).with_suffix(".npz")

            np.savez(
                output_matrix,
                Sxx=Sxx,
                log_spectro=log_spectro,
                Freq=Freq,
                Time=Time,
            )

        return Sxx, Freq

    def generate_and_save_figures(
        self,
        *,
        time: np.ndarray[float],
        freq: np.ndarray[float],
        log_spectro: np.ndarray[int],
        output_file: Path,
    ):
        """Write the spectrogram figures to the output file.

        Parameters
        ----------
        time : `np.NDArray[floating]`
        freq : `np.NDArray[floating]`
        log_spectro : `np.NDArray[signed int]`
        output_file : `str`
            The name of the spectrogram file."""
        # Plotting spectrogram
        my_dpi = 100
        fact_x = 1.3
        fact_y = 1.3
        fig, ax = plt.subplots(
            nrows=1,
            ncols=1,
            figsize=(fact_x * 1800 / my_dpi, fact_y * 512 / my_dpi),
            dpi=my_dpi,
        )
        color_map = plt.cm.get_cmap(self.colormap)  # .reversed()
        plt.pcolormesh(time, freq, log_spectro, cmap=color_map)
        plt.clim(vmin=self.dynamic_min, vmax=self.dynamic_max)
        # plt.colorbar()

        # If generate all
        fig.axes[0].get_xaxis().set_visible(True)
        fig.axes[0].get_yaxis().set_visible(True)
        ax.set_frame_on(True)

        ax.spines["right"].set_visible(True)
        ax.spines["left"].set_visible(True)
        ax.spines["bottom"].set_visible(True)
        ax.spines["top"].set_visible(True)

        # For test
        fig.axes[0].get_xaxis().set_visible(True)
        fig.axes[0].get_yaxis().set_visible(True)
        ax.set_ylabel("Frequency (Hz)")
        ax.set_xlabel("Time (s)")
        plt.colorbar()

        # Saving spectrogram plot to file
        plt.savefig(output_file, bbox_inches="tight", pad_inches=0)
        plt.close()

        metadata_input = self.path.joinpath(
            OSMOSE_PATH.spectrogram, "adjust_metadata.csv"
        )
        metadata_output = self.path.joinpath(
            OSMOSE_PATH.spectrogram,
            f"{str(self.spectro_duration)}_{str(self.sr_analysis)}",
            f"{str(self.nfft)}_{str(self.window_size)}_{str(self.overlap)}",
            "metadata.csv",
        )
        print()
        if not self.adjust and metadata_input.exists() and not metadata_output.exists():
            metadata_input.rename(metadata_output)

    # endregion

    def process_all_files(self, *, save_matrix: bool = False):
        """Process all the files in the dataset and generates the spectrograms. It uses the python multiprocessing library
        to parallelise the computation, so it is less efficient to use this method rather than the job scheduler if run on a cluster.
        """

        kwargs = {"save_matrix": save_matrix}

        map_process_file = partial(self.process_file, **kwargs)

        with mp.Pool(processes=min(self.batch_number, mp.cpu_count())) as pool:
            pool.map(map_process_file, self.list_wav_to_process)<|MERGE_RESOLUTION|>--- conflicted
+++ resolved
@@ -124,13 +124,9 @@
         self.overlap: int = (
             analysis_sheet["overlap"][0] if "overlap" in analysis_sheet else None
         )
-<<<<<<< HEAD
-        self.colormap: str = (
-            analysis_sheet["colormap"][0] if "colormap" in analysis_sheet else None
-=======
         self.__colormap: str = (
             analysis_sheet["colormap"][0] if "colormap" in analysis_sheet else "viridis"
->>>>>>> 469c6745
+
         )
         self.zoom_level: int = (
             analysis_sheet["zoom_level"][0] if "zoom_level" in analysis_sheet else None
