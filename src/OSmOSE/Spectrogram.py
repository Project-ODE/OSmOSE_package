from functools import partial
import inspect
import os
import shutil
import sys
from typing import List, Tuple, Union, Literal
from math import log10
from pathlib import Path
import multiprocessing as mp
from filelock import FileLock

from tqdm import tqdm
import itertools

import re
from datetime import timedelta

import pandas as pd
import numpy as np
from scipy import signal
from termcolor import colored
from matplotlib import pyplot as plt
from OSmOSE.job import Job_builder
from OSmOSE.cluster import (
    reshape,
    resample,
    compute_stats,
)
from OSmOSE.Dataset import Dataset
from OSmOSE.utils import safe_read, make_path, set_umask, get_timestamp_of_audio_file
from OSmOSE.config import *


class Spectrogram(Dataset):
    """Main class for spectrogram-related computations. Can resample, reshape and normalize audio files before generating spectrograms."""

    def __init__(
        self,
        dataset_path: str,
        *,
        dataset_sr: int = None,
        gps_coordinates: Union[str, list, tuple] = None,
        owner_group: str = None,
        analysis_params: dict = None,
        batch_number: int = 10,
        local: bool = True,
    ) -> None:
        """Instanciates a spectrogram object.

        The characteristics of the dataset are essential to input for the generation of the spectrograms. There is three ways to input them:
            - Use the existing `analysis/analysis_sheet.csv` file. If one exist, it will take priority over the other methods. Note that
            when using this file, some attributes will be locked in read-only mode.
            - Fill the `analysis_params` argument. More info on the expected value below.
            - Don't initialize the attributes in the constructor, and assign their values manually.

        In any case, all attributes must have a value for the spectrograms to be generated. If it does not exist, `analysis/analysis_sheet.csv`
        will be written at the end of the `Spectrogram.initialize()` method.

        Parameters
        ----------
        dataset_path : `str`
            The absolute path to the dataset folder. The last folder in the path will be considered as the name of the dataset.
        dataset_sr : `int`, keyword-only
            The sample rate used for the generation of the spectrograms.
        coordinates : `str` or `list` or `tuple`, optional, keyword-only
            The GPS coordinates of the listening location. If it is of type `str`, it must be the name of a csv file located in `raw/auxiliary`,
            otherwise a list or a tuple with the first element being the latitude coordinates and second the longitude coordinates.
        osmose_group_name : `str`, optional, keyword-only
            The name of the group using the OsmOSE package. All files created using this dataset will be accessible by the osmose group.
            Will not work on Windows.
        analysis_params : `dict`, optional, keyword-only
            If `analysis/analysis_sheet.csv` does not exist, the analysis parameters can be submitted in the form of a dict,
            with keys matching what is expected:
                - nfft : `int`
                - window_size : `int`
                - overlap : `int`
                - colormap : `str`
                - zoom_level : `int`
                - dynamic_min : `int`
                - dynamic_max : `int`
                - number_adjustment_spectrogram : `int`
                - spectro_duration : `int`
                - zscore_duration : `float` or `str`
                - hp_filter_min_freq : `int`
                - sensitivity_dB : `int`
                - peak_voltage : `float`
                - spectro_normalization : `str`
                - data_normalization : `str`
                - gain_dB : `int`
            If additional information is given, it will be ignored. Note that if there is an `analysis/analysis_sheet.csv` file, it will
            always have the priority.
        batch_number : `int`, optional, keyword_only
            The number of batches the dataset files will be split into when submitting parallel jobs (the default is 10).
        local : `bool`, optional, keyword_only
            Indicates whether or not the program is run locally. If it is the case, it will not create jobs and will handle the paralelisation
            alone. The default is False.
        """
        super().__init__(
            dataset_path=dataset_path,
            gps_coordinates=gps_coordinates,
            owner_group=owner_group,
        )

        self.__local = local

        if self.is_built:
            orig_metadata = pd.read_csv(self._get_original_after_build().joinpath("metadata.csv"), header=0)
        elif not dataset_sr:
            raise ValueError('If you dont know your sr, please use the build() method first')
        processed_path = self.path.joinpath(OSMOSE_PATH.spectrogram)
        metadata_path = processed_path.joinpath("adjust_metadata.csv")
        if metadata_path.exists():
            self.__analysis_file = True
            analysis_sheet = pd.read_csv(metadata_path, header=0)
        elif analysis_params:
            self.__analysis_file = False
            # We put the value in a list so that value[0] returns the right value below.
            analysis_sheet = {key: [value] for (key, value) in analysis_params.items()}
        else:
            analysis_sheet = {}
            self.__analysis_file = False
            print(
                "No valid processed/adjust_metadata.csv found and no parameters provided. All attributes will be initialized to default values..  \n"
            )

        self.batch_number: int = batch_number
        self.dataset_sr: int = dataset_sr if dataset_sr is not None else orig_metadata['origin_sr'][0]

        self.nfft: int = analysis_sheet["nfft"][0] if "nfft" in analysis_sheet else 1
        self.window_size: int = (
            analysis_sheet["window_size"][0]
            if "window_size" in analysis_sheet
            else None
        )
        self.overlap: int = (
            analysis_sheet["overlap"][0] if "overlap" in analysis_sheet else None
        )
        self.colormap: str = (
            analysis_sheet["colormap"][0] if "colormap" in analysis_sheet else "viridis"

        )
        self.zoom_level: int = (
            analysis_sheet["zoom_level"][0] if "zoom_level" in analysis_sheet else 0
        )
        self.dynamic_min: int = (
            analysis_sheet["dynamic_min"][0]
            if "dynamic_min" in analysis_sheet
            else None
        )
        self.dynamic_max: int = (
            analysis_sheet["dynamic_max"][0]
            if "dynamic_max" in analysis_sheet
            else None
        )
        self.number_adjustment_spectrogram: int = (
            analysis_sheet["number_adjustment_spectrogram"][0]
            if "number_adjustment_spectrogram" in analysis_sheet
            else None
        )
        self.spectro_duration: int = (
            int(analysis_sheet["spectro_duration"][0])
            if analysis_sheet is not None and "spectro_duration" in analysis_sheet
            else (
                int(orig_metadata["audio_file_origin_duration"][0])
                if self.is_built
                else -1
            )
        )

        self.zscore_duration: Union[float, str] = (
            analysis_sheet["zscore_duration"][0]
            if "zscore_duration" in analysis_sheet
            and isinstance(analysis_sheet["zscore_duration"][0], float)
            else "original"
        )

        # fmin cannot be 0 in butterworth. If that is the case, it takes the smallest value possible, epsilon
        self.hp_filter_min_freq: int = (
            analysis_sheet["hp_filter_min_freq"][0]
            if "hp_filter_min_freq" in analysis_sheet
            else 0
        )

        self.sensitivity: float = (
            analysis_sheet["sensitivity_dB"][0]
            if "sensitivity_dB" in analysis_sheet
            else 0
        )

        self.peak_voltage: float = (
            analysis_sheet["peak_voltage"][0]
            if "peak_voltage" in analysis_sheet
            else None
        )
        self.spectro_normalization: str = (
            analysis_sheet["spectro_normalization"][0]
            if "spectro_normalization" in analysis_sheet
            else None
        )
        self.data_normalization: str = (
            analysis_sheet["data_normalization"][0]
            if "data_normalization" in analysis_sheet
            else None
        )
        self.gain_dB: float = (
            analysis_sheet["gain_dB"][0]
            if "gain_dB" in analysis_sheet is not None
            else None
        )

        self.window_type: str = (
            analysis_sheet["window_type"][0]
            if "window_type" in analysis_sheet
            else "hamming"
        )

        self.time_resolution: List[float] = (
            [
                analysis_sheet[col][0]
                for col in analysis_sheet
                if "time_resolution" in col
            ]
            if analysis_sheet is not None
            else [0] * self.zoom_level
        )

        self.jb = Job_builder()

        plt.switch_backend("agg")

        fontsize = 16
        ticksize = 12
        plt.rc("font", size=fontsize)  # controls default text sizes
        plt.rc("axes", titlesize=fontsize)  # fontsize of the axes title
        plt.rc("axes", labelsize=fontsize)  # fontsize of the x and y labels
        plt.rc("xtick", labelsize=ticksize)  # fontsize of the tick labels
        plt.rc("ytick", labelsize=ticksize)  # fontsize of the tick labels
        plt.rc("legend", fontsize=ticksize)  # legend fontsize
        plt.rc("figure", titlesize=ticksize)  # fontsize of the figure title

        self.__build_path(dry=True)

    # region Spectrogram properties

    @property
    def dataset_sr(self):
        """int: The sampling frequency of the dataset."""
        return self.__dataset_sr

    @dataset_sr.setter
    def dataset_sr(self, value: int):
        self.__dataset_sr = value

    @property
    def nfft(self):
        """int: The number of Fast Fourier Transform used to generate the spectrograms."""
        return self.__nfft

    @nfft.setter
    def nfft(self, value: int):
        self.__nfft = value

    @property
    def window_size(self):
        """int: The window size of the generated spectrograms."""
        return self.__window_size

    @window_size.setter
    def window_size(self, value: int):
        self.__window_size = value

    @property
    def overlap(self):
        """int: The overlap percentage between two spectrogram windows."""
        return self.__overlap

    @overlap.setter
    def overlap(self, value: int):
        self.__overlap = value

    @property
    def colormap(self):
        """str: The type of colormap of the spectrograms."""
        return self.__colormap

    @colormap.setter
    def colormap(self, value: str):
        self.__colormap = value

    @property
    def zoom_level(self):
        """int: Number of zoom levels."""
        return self.__zoom_level

    @zoom_level.setter
    def zoom_level(self, value: int):
        self.__zoom_level = value

    @property
    def dynamic_min(self):
        """int: Minimum value of the colormap."""
        return self.__dynamic_min

    @dynamic_min.setter
    def dynamic_min(self, value: int):
        self.__dynamic_min = value

    @property
    def dynamic_max(self):
        """int: Maximum value of the colormap."""
        return self.__dynamic_max

    @dynamic_max.setter
    def dynamic_max(self, value: int):
        self.__dynamic_max = value

    @property
    def number_adjustment_spectrogram(self):
        """int: Number of spectrograms used to adjust the parameters."""
        return self.__number_adjustment_spectrogram

    @number_adjustment_spectrogram.setter
    def number_adjustment_spectrogram(self, value: int):
        self.__number_adjustment_spectrogram = value

    @property
    def spectro_duration(self):
        """int: Duration of the spectrogram (at the lowest zoom level) in seconds."""
        return self.__spectro_duration

    @spectro_duration.setter
    def spectro_duration(self, value: int):
        self.__spectro_duration = value

    @property
    def zscore_duration(self):
        return self.__zscore_duration

    @zscore_duration.setter
    def zscore_duration(self, value: int):
        self.__zscore_duration = value

    @property
    def hp_filter_min_freq(self):
        """float: Floor frequency for the High Pass Filter."""
        return self.__hp_filter_min_freq

    @hp_filter_min_freq.setter
    def hp_filter_min_freq(self, value:int):
        self.__hp_filter_min_freq = value

    @property
    def sensitivity(self):
        """int: Numeric sensitivity of the recording device."""
        return self.__sensitivity

    @sensitivity.setter
    def sensitivity(self, value):
        """Always assume the sensitivity is given in dB."""
        self.__sensitivity = 10 ** (value / 20) * 1e6

    @property
    def peak_voltage(self):
        """float: The maximum voltage of the device."""
        return self.__peak_voltage

    @peak_voltage.setter
    def peak_voltage(self, value: float):
        self.__peak_voltage = value

    @property
    def spectro_normalization(self):
        """str: Type of normalization used to generate the spectrograms."""
        return self.__spectro_normalization

    @spectro_normalization.setter
    def spectro_normalization(self, value: Literal["spectrum", "density"]):
        self.__spectro_normalization = value

    @property
    def data_normalization(self):
        """str: Type of normalization applied to the data."""
        return self.__data_normalization

    @data_normalization.setter
    def data_normalization(self, value: Literal["instrument", "zscore"]):
        self.__data_normalization = value

    @property
    def gain_dB(self):
        """float: Gain of the device in decibels."""
        return self.__gain_dB

    @gain_dB.setter
    def gain_dB(self, value: float):
        self.__gain_dB = value

    @property
    def window_type(self):
        """str: Type of the window used to generate the spectrograms."""
        return self.__window_type

    @window_type.setter
    def window_type(self, value: Literal["hamming"]):
        self.__window_type = value

    @property
    def frequency_resolution(self) -> float:
        """Frequency resolution of the spectrogram, calculated by dividing the sample rate by the number of nfft."""
        return self.dataset_sr / self.nfft

    @property
    def time_resolution(self):
        return self.__time_resolution

    @time_resolution.setter
    def time_resolution(self, value):
        self.__time_resolution = value

    # endregion

    def __build_path(self, adjust: bool = False, dry: bool = False):
        """Build some internal paths according to the expected architecture and might create them.

        Parameter
        ---------
            adjust : `bool`, optional
                Whether or not the paths are used to adjust spectrogram parameters.
            dry: `bool`, optional
                If set to True, will not create the folders and just return the file path.
        """
        set_umask()
        processed_path = self.path.joinpath(OSMOSE_PATH.spectrogram)
        audio_foldername = f"{str(self.spectro_duration)}_{str(self.dataset_sr)}"
        self.audio_path = self.path.joinpath(OSMOSE_PATH.raw_audio, audio_foldername)

        if adjust:
            self.__spectro_foldername = "adjustment_spectros"
        else:
            self.__spectro_foldername = (
                f"{str(self.nfft)}_{str(self.window_size)}_{str(self.overlap)}"
            )

        self.path_output_spectrogram = processed_path.joinpath(
            audio_foldername, self.__spectro_foldername, "image"
        )

        self.path_output_spectrogram_matrix = processed_path.joinpath(
            audio_foldername, self.__spectro_foldername, "matrix"
        )

        self.path_output_welch = self.path.joinpath(OSMOSE_PATH.welch)
        self.path_output_LTAS = self.path.joinpath(OSMOSE_PATH.LTAS)
        
        # Create paths
        if not dry:
            make_path(self.audio_path, mode=DPDEFAULT)
            make_path(self.path_output_spectrogram, mode=DPDEFAULT)
            if not adjust:
                make_path(self.path_output_spectrogram_matrix, mode=DPDEFAULT)
                make_path(self.path.joinpath(OSMOSE_PATH.statistics), mode=DPDEFAULT)

    def check_spectro_size(self):
        """Verify if the parameters will generate a spectrogram that can fit one screen properly"""
        if self.nfft > 2048:
            print("your nfft is :", self.nfft)
            print(
                colored(
                    "PLEASE REDUCE IT UNLESS YOU HAVE A VERY HD SCREEN WITH MORE THAN 1k pixels vertically !!!! ",
                    "red",
                )
            )

        tile_duration = self.spectro_duration / 2 ** (self.zoom_level)

        data = np.zeros([int(tile_duration * self.dataset_sr), 1])

        Noverlap = int(self.window_size * self.overlap / 100)

        Nbech = np.size(data)
        Noffset = self.window_size - Noverlap
        Nbwin = int((Nbech - self.window_size) / Noffset)
        Freq = np.fft.rfftfreq(self.nfft, d=1 / self.dataset_sr)
        Time = np.linspace(0, Nbech / self.dataset_sr, Nbwin)

        print("your smallest tile has a duration of:", tile_duration, "(s)")
        print("\n")

        if Nbwin > 3500:
            print(
                colored(
                    "PLEASE REDUCE IT UNLESS YOU HAVE A VERY HD SCREEN WITH MORE THAN 2k pixels horizontally !!!! ",
                    "red",
                )
            )

        print("\n")
        print("your number of time windows in this tile is:", Nbwin)
        print("\n")
        print(
            "your resolutions : time = ",
            round(Time[1] - Time[0], 3),
            "(s) / frequency = ",
            round(Freq[1] - Freq[0], 3),
            "(Hz)",
        )

    # TODO: some cleaning
    def initialize(
        self,
        *,
        dataset_sr: int = None,
        reshape_method: Literal["legacy", "classic", "none"] = "none",
        batch_ind_min: int = 0,
        batch_ind_max: int = -1,
        pad_silence: bool = False,
        force_init: bool = False,
        date_template: str = None,
        merge_on_reshape: bool = True,
        last_file_behavior: Literal["pad","truncate","discard"] = "pad"
    ) -> None:
        """Prepares everything (path, variables, files) for spectrogram generation. This needs to be run before the spectrograms are generated.
        If the dataset has not yet been build, it is before the rest of the functions are initialized.

        Parameters
        ----------
        dataset_sr : `int`, optional, keyword-only
            The sampling frequency of the audio files used to generate the spectrograms. If set, will overwrite the Spectrogram.dataset_sr attribute.
        reshape_method : {"legacy", "classic", "none"}, optional, keyword-only
            Which method to use if the desired size of the spectrogram is different from the audio file duration.
            - legacy : Legacy method, use bash and sox software to trim the audio files and fill the empty space with nothing.
            Unpractical when the audio file duration is longer than the desired spectrogram size.
            - classic : Classic method, use python and sox library to cut and concatenate the audio files to fit the desired duration.
            Will rewrite the `timestamp.csv` file, thus timestamps may have unexpected behavior if the concatenated files are not chronologically
            subsequent.
            - none : Don't reshape, will throw an error if the file duration is different than the desired spectrogram size. (It is the default behavior)

        batch_ind_min : `int`, optional, keyword-only
            The index of the first file to consider. Both this parameter and `batch_ind_max` are not commonly used and are
            for very specific use cases. Most of the time, you want to initialize the whole dataset (the default is 0).
        batch_ind_max : `int`, optional, keyword-only
            The index of the last file to consider (the default is -1, meaning consider every file).
        pad_silence : `bool`, optional, keyword-only
            When using the legacy reshaping method, whether there should be a silence padding or not (default is False).
        force_init : `bool`, optional, keyword-only
            Force every parameter of the initialization.
        date_template : `str`, optiona, keyword-only
            When initializing a spectrogram of a dataset that has not been built, providing a date_template will generate the timestamp.csv.
        """
        # Mandatory init
        if not self.is_built:
            try:
                self.build(date_template=date_template)
            except Exception as e:
                print(
                    f"Unhandled error during dataset building. The spectrogram initialization will be cancelled. The error may be resolved by building the dataset separately first. Description of the error: {str(e)}"
                )
                return

        self.__build_path()

        if dataset_sr:
            self.dataset_sr = dataset_sr

        self.path_input_audio_file = self._get_original_after_build()
        list_wav_withEvent_comp = sorted(self.path_input_audio_file.glob("*wav"))

        if batch_ind_max == -1:
            batch_ind_max = len(list_wav_withEvent_comp)
        list_wav_withEvent = list_wav_withEvent_comp[batch_ind_min:batch_ind_max]

        self.list_wav_to_process = [
            audio_file.name for audio_file in list_wav_withEvent
        ]

        if self.data_normalization == "zscore" and self.spectro_normalization != "spectrum":
            self.spectro_normalization = "spectrum"
            print("WARNING: the spectrogram normalization has been changed to spectrum because the data will be normalized using zscore.")

        """List containing the last job ids to grab outside of the class."""
        self.pending_jobs = []

        # Stop initialization if already done
        final_path = self.path.joinpath(
            OSMOSE_PATH.spectrogram,
            f"{str(self.spectro_duration)}_{str(self.dataset_sr)}",
            f"{str(self.nfft)}_{str(self.window_size)}_{str(self.overlap)}",
            "metadata.csv",
        )
        temp_path = self.path.joinpath(OSMOSE_PATH.spectrogram, "adjust_metadata.csv")
        audio_metadata_path = self.path.joinpath(
            OSMOSE_PATH.raw_audio,
            f"{str(self.spectro_duration)}_{str(self.dataset_sr)}",
            "metadata.csv",
        )

        if (
            (final_path.exists() or temp_path.exists())
            and audio_metadata_path.exists()
            and audio_metadata_path.with_stem("timestamp").exists()
            and not force_init
        ):
            audio_file_count = pd.read_csv(audio_metadata_path)["audio_file_count"][0]
            if len(list(audio_metadata_path.parent.glob("*.wav")) == audio_file_count):
                print(
                    "It seems these spectrogram parameters are already initialized. If it is an error or you want to rerun the initialization, add the `force_init` argument."
                )
                return

        #! INITIALIZATION START
        # Load variables from raw metadata
        metadata = pd.read_csv(self.path_input_audio_file.joinpath("metadata.csv"))
        audio_file_origin_duration = metadata["audio_file_origin_duration"][0]
        origin_sr = metadata["origin_sr"][0]
        audio_file_count = metadata["audio_file_count"][0]

        if self.path.joinpath(OSMOSE_PATH.processed, "subset_files.csv").is_file():
            subset = pd.read_csv(
                self.path.joinpath(OSMOSE_PATH.processed, "subset_files.csv"),
                header=None,
            )[0].values
            self.list_wav_to_process = list(
                set(subset).intersection(set(self.list_wav_to_process))
            )

        batch_size = len(self.list_wav_to_process) // self.batch_number

        #! RESAMPLING
        resample_job_id_list = []
        processes = []
        resample_done = False

        if self.dataset_sr != origin_sr and (next(self.audio_path.glob(".wav"),None) is None or force_init):

            if self.spectro_duration == int(audio_file_origin_duration):
                shutil.copyfile(self.path_input_audio_file.joinpath("timestamp.csv"), self.audio_path.joinpath("timestamp.csv"))

            resample_done = True
            for batch in range(self.batch_number):
                i_min = batch * batch_size
                i_max = (
                    i_min + batch_size
                    if batch < self.batch_number - 1
                    else len(self.list_wav_to_process)
                )  # If it is the last batch, take all files

                if self.__local:
                    process = mp.Process(
                        target=resample,
                        kwargs={
                            "input_dir": self.path_input_audio_file,
                            "output_dir": self.audio_path,
                            "target_sr": self.dataset_sr,
                            "batch_ind_min": i_min,
                            "batch_ind_max": i_max,
                        },
                    )

                    process.start()
                    processes.append(process)
                else:
                    self.jb.build_job_file(
                        script_path=Path(inspect.getfile(resample)).resolve(),
                        script_args=f"--input-dir {self.path_input_audio_file} --target-sr {self.dataset_sr} --batch-ind-min {i_min} --batch-ind-max {i_max} --output-dir {self.audio_path}",
                        jobname="OSmOSE_resample",
                        preset="low",
                        mem="30G",
                        walltime="04:00:00",
                        logdir=self.path.joinpath("log")
                    )
                    # TODO: use importlib.resources

                    job_id = self.jb.submit_job()
                    resample_job_id_list += job_id

            self.pending_jobs = resample_job_id_list
            for process in processes:
                process.join()

        #! RESHAPING
        # Reshape audio files to fit the maximum spectrogram size, whether it is greater or smaller.
        reshape_job_id_list = []

        if int(self.spectro_duration) != int(audio_file_origin_duration):
            # We might reshape the files and create the folder. Note: reshape function might be memory-heavy and deserve a proper qsub job.
            if self.spectro_duration > int(
                audio_file_origin_duration
            ) and reshape_method in ["none", "legacy"]:
                raise ValueError(
                    "Spectrogram size cannot be greater than file duration. If you want to automatically reshape your audio files to fit the spectrogram size, consider setting the reshape method to 'reshape'."
                )

            print(
                f"Automatically reshaping audio files to fit the spectro duration value. Files will be {self.spectro_duration} seconds long."
            )

            if reshape_method == "classic":
                # build job, qsub, stuff

                input_files = self.audio_path if resample_done else self.path_input_audio_file

                nb_reshaped_files = (
                    audio_file_origin_duration * audio_file_count
                ) / self.spectro_duration
                metadata["audio_file_count"] = nb_reshaped_files
                next_offset_beginning = 0
                offset_end = 0
                i_max = -1

                for batch in range(self.batch_number):
                    
                    if i_max >= len(self.list_wav_to_process) - 1:
                        continue

                    offset_beginning = next_offset_beginning
                    next_offset_beginning = 0

                    i_min = i_max + (1 if not offset_beginning else 0)
                    i_max = (
                        i_min + batch_size
                        if batch < self.batch_number - 1
                        and i_min + batch_size < len(self.list_wav_to_process)
                        else len(self.list_wav_to_process) - 1
                    )  # If it is the last batch, take all files

                    if merge_on_reshape:
                        while (
                            (
                                (i_max - i_min + 1) * audio_file_origin_duration
                                - offset_end
                                - offset_beginning  # Determines if the offset would require more than one file
                            )
                            % self.spectro_duration
                            > audio_file_origin_duration
                            and i_max < len(self.list_wav_to_process)
                        ) or (
                            i_max - i_min + offset_end - offset_beginning + 1
                        ) * audio_file_origin_duration < self.spectro_duration:
                            i_max += 1

                        last_file_behavior = (
                            "pad"
                            if batch == self.batch_number - 1
                            or i_max == len(self.list_wav_to_process) - 1
                            else "discard"
                        )

                        offset_end = (
                            (i_max - i_min + 1) * audio_file_origin_duration
                            - offset_beginning
                        ) % self.spectro_duration
                        if offset_end:
                            next_offset_beginning = audio_file_origin_duration - offset_end
                        else:
                            offset_end = 0  # ? ack

                    if self.__local:
                        process = mp.Process(
                            target=reshape,
                            kwargs={
                                "input_files": input_files,
                                "chunk_size": int(self.spectro_duration),
                                "output_dir_path": self.audio_path,
                                "offset_beginning": int(offset_beginning),
                                "offset_end": int(offset_end),
                                "batch_ind_min": i_min,
                                "batch_ind_max": i_max,
                                "last_file_behavior": last_file_behavior,
                                "timestamp_path": self.path_input_audio_file.joinpath("timestamp.csv"),
                                "merge_files": merge_on_reshape
                            },
                        )

                        process.start()
                        processes.append(process)
                    else:
                        self.jb.build_job_file(
                            script_path=Path(inspect.getfile(reshape)).resolve(),
                            script_args=f"--input-files {input_files} --chunk-size {int(self.spectro_duration)} --batch-ind-min {i_min}\
                                        --batch-ind-max {i_max} --output-dir {self.audio_path} --timestamp-path {self.path_input_audio_file.joinpath('timestamp.csv')}\
                                        --offset-beginning {int(offset_beginning)} --offset-end {int(offset_end)}\
                                        --last-file-behavior {last_file_behavior} {'--force' if force_init else ''}\
                                        {'--overwrite' if resample_done else ''} {'--no-merge' if not merge_on_reshape else ''}",
                            jobname="OSmOSE_reshape_py",
                            preset="low",
                            mem="30G",
                            walltime="04:00:00",
                            logdir=self.path.joinpath("log")
                        )

                        job_id = self.jb.submit_job(dependency=resample_job_id_list)
                        reshape_job_id_list += job_id
                self.pending_jobs = reshape_job_id_list

                for process in processes:
                    process.join()

            elif reshape_method == "legacy":
                silence_arg = "-s" if pad_silence else ""
                for batch in range(self.batch_number):
                    i_min = batch * batch_size
                    i_max = (
                        i_min + batch_size
                        if batch < self.batch_number - 1
                        else len(self.list_wav_to_process)
                    )  # If it is the last batch, take all files
                    self.jb.build_job_file(
                        script_path=Path(__file__).parent.joinpath("cluster", "reshaper.sh"),
                        script_args=f"-d {self.path} -i {self.path_input_audio_file.name} -t {dataset_sr} \
                                    -m {i_min} -x {i_max} -o {self.audio_path} -n {self.spectro_duration} {silence_arg}",
                        jobname="OSmOSE_reshape_bash",
                        preset="low",
                        mem="20G",
                        logdir=self.path.joinpath("log")
                    )

                    job_id = self.jb.submit_job(dependency=resample_job_id_list)
                    reshape_job_id_list += job_id
                    self.pending_jobs = reshape_job_id_list
        else:
            if self.path_input_audio_file != self.audio_path and not self.audio_path.joinpath("timestamp.csv"):
                # The timestamp.csv is recreated by the reshaping step. We only need to copy it if we don't reshape.
                shutil.copy(self.path_input_audio_file.joinpath("timestamp.csv"), self.audio_path.joinpath("timestamp.csv"))

        #! ZSCORE NORMALIZATION
        norma_job_id_list = []
        if (
            #os.listdir(self.path.joinpath(OSMOSE_PATH.statistics))
            self.data_normalization == "zscore"
            and self.zscore_duration is not None
            and (len(os.listdir(self.path.joinpath(OSMOSE_PATH.statistics))) == 0
            or force_init)
        ):
            shutil.rmtree(self.path.joinpath(OSMOSE_PATH.statistics), ignore_errors=True)
            make_path(self.path.joinpath(OSMOSE_PATH.statistics), mode=DPDEFAULT)
            for batch in range(self.batch_number):
                i_min = batch * batch_size
                i_max = (
                    i_min + batch_size
                    if batch < self.batch_number - 1
                    else len(self.list_wav_to_process)
                )  # If it is the last batch, take all files
                if self.__local:
                    process = mp.Process(
                        target=compute_stats,
                        kwargs={
                            "input_dir": self.path_input_audio_file,
                            "output_file": self.path.joinpath(
                                OSMOSE_PATH.statistics,
                                "SummaryStats_" + str(i_min) + ".csv",
                            ),
                            "hp_filter_min_freq" : self.hp_filter_min_freq,
                            "batch_ind_min": i_min,
                            "batch_ind_max": i_max,
                        },
                    )

                    process.start()
                    processes.append(process)
                else:
                    jobfile = self.jb.build_job_file(
                        script_path=Path(inspect.getfile(compute_stats)).resolve(),
                        script_args=f"--input-dir {self.path_input_audio_file} --hp-filter-min-freq {self.hp_filter_min_freq} \
                                    --batch-ind-min {i_min} --batch-ind-max {i_max} --output-file {self.path.joinpath(OSMOSE_PATH.statistics, 'SummaryStats_' + str(i_min) + '.csv')}",
                        jobname="OSmOSE_get_zscore_params",
                        preset="low",
                        logdir=self.path.joinpath("log")
                    )

                    job_id = self.jb.submit_job(dependency=resample_job_id_list)
                    norma_job_id_list += job_id
            
            self.pending_jobs = norma_job_id_list

            for process in processes:
                process.join()


        metadata["dataset_fileDuration"] = self.spectro_duration
        metadata["dataset_sr"] = self.dataset_sr
        new_meta_path = self.audio_path.joinpath("metadata.csv")
        if new_meta_path.exists():
            new_meta_path.unlink()
        metadata.to_csv(new_meta_path,index=False)
        os.chmod(new_meta_path, mode=FPDEFAULT)

        data = {
            "dataset_name": self.name,
            "dataset_sr": self.dataset_sr,
            "nfft": self.nfft,
            "window_size": self.window_size,
            "overlap": self.overlap,
            "colormap": self.colormap,
            "zoom_level": self.zoom_level + 1,
            "number_adjustment_spectrogram": self.number_adjustment_spectrogram,
            "dynamic_min": self.dynamic_min,
            "dynamic_max": self.dynamic_max,
            "spectro_duration": self.spectro_duration,
            "audio_file_folder_name": self.audio_path.name,
            "data_normalization": self.data_normalization,
            "hp_filter_min_freq": self.hp_filter_min_freq,
            "sensitivity_dB": 20 * log10(self.sensitivity / 1e6),
            "peak_voltage": self.peak_voltage,
            "spectro_normalization": self.spectro_normalization,
            "gain_dB": self.gain_dB,
            "zscore_duration": self.zscore_duration,
            "window_type": self.window_type,
            "frequency_resolution": self.frequency_resolution,
        }

        for i, time_res in enumerate(self.time_resolution):
            data.update({f"time_resolution_{i}": time_res})

        analysis_sheet = pd.DataFrame.from_records([data])

        adjust_path = self.path.joinpath(OSMOSE_PATH.spectrogram, "adjust_metadata.csv")
        if adjust_path.exists():
            adjust_path.unlink() # Always overwrite this file

        analysis_sheet.to_csv(
            adjust_path,
            index=False
        )
        os.chmod(adjust_path, mode=FPDEFAULT)
        
        if not adjust_path.exists():
            raise FileNotFoundError("Failed to write adjust_metadata.csv")

    def audio_file_list_csv(self) -> Path:
        list_audio = list(self.audio_path.glob("*.wav"))
        csv_path = self.audio_path.joinpath(f"wav_list_{len(list_audio)}.csv")

        if csv_path.exists():
            return csv_path
        else:
            with open(csv_path, "w") as f:
                f.write("\n".join([str(audio) for audio in list_audio]))

            os.chmod(csv_path, mode=FPDEFAULT)

            return csv_path

    def update_parameters(self, filename: Path) -> bool:
        """Read the csv file filename and compare it to the spectrogram parameters. If any parameter is different, the file will be replaced and the fields changed.
        
        If there is nothing to update, the file won't be changed.
        
        Parameter
        ---------
        filename: Path
            The path to the csv file to be updated.
        
        Returns
        -------
            True if the parameters were updated else False."""
        
        if not filename.suffix == ".csv":
            raise ValueError("The file must be a .csv file to be updated.")
        new_params = {
            "dataset_name": self.name,
            "dataset_sr": self.dataset_sr,
            "nfft": self.nfft,
            "window_size": self.window_size,
            "overlap": self.overlap,
            "colormap": self.colormap,
            "zoom_level": self.zoom_level + 1,
            "number_adjustment_spectrogram": self.number_adjustment_spectrogram,
            "dynamic_min": self.dynamic_min,
            "dynamic_max": self.dynamic_max,
            "spectro_duration": self.spectro_duration,
            "audio_file_folder_name": self.audio_path.name,
            "data_normalization": self.data_normalization,
            "hp_filter_min_freq": self.hp_filter_min_freq,
            "sensitivity_dB": 20 * log10(self.sensitivity / 1e6),
            "peak_voltage": self.peak_voltage,
            "spectro_normalization": self.spectro_normalization,
            "gain_dB": self.gain_dB,
            "zscore_duration": self.zscore_duration,
            "window_type": self.window_type,
            "frequency_resolution": self.frequency_resolution,
        }
        for i, time_res in enumerate(self.time_resolution):
            new_params.update({f"time_resolution_{i}": time_res})

        if not filename.exists():
            pd.DataFrame.from_records([new_params]).to_csv(filename, index=False)

            os.chmod(filename, mode=DPDEFAULT)
            return True
        
        orig_params = pd.read_csv(filename, header=0)
        
        if any([param not in orig_params or str(orig_params[param]) != str(new_params[param]) for param in new_params]):
            filename.unlink()
            pd.DataFrame.from_records([new_params]).to_csv(filename, index=False)

            os.chmod(filename, mode=DPDEFAULT)
            return True
        return False

    def to_csv(self, filename: Path) -> None:
        """Outputs the characteristics of the spectrogram the specified file in csv format.

        Parameter
        ---------
        filename: Path
            The path of the file to be written."""

        data = {
            "name": self.__spectro_foldername,
            "nfft": self.nfft,
            "window_size": self.window_size,
            "overlap": self.overlap / 100,
            "zoom_level": 2 ** (self.zoom_level - 1),
            # "dynamic_min": self.dynamic_min,
            # "dynamic_max": self.dynamic_max,
            # "number_adjustment_spectrogram": self.number_adjustment_spectrogram,
            # "spectro_duration": self.spectro_duration,
            # "zscore_duration": self.zscore_duration,
            # "hp_filter_min_freq": self.hp_filter_min_freq,
            # "sensitivity_dB": 20 * log10(self.sensitivity / 1e6),
            # "peak_voltage": self.peak_voltage,
            # "spectro_normalization": self.spectro_normalization,
            # "data_normalization": self.data_normalization,
            # "gain_dB": self.gain_dB
        }
        # TODO: readd `, 'cvr_max':self.dynamic_max, 'cvr_min':self.dynamic_min` above when ok with Aplose
        df = pd.DataFrame.from_records([data])
        df.to_csv(filename, index=False)
        os.chmod(filename, mode=FPDEFAULT)

    # region On cluster

    def process_file(
        self, audio_file: Union[str, Path], *, adjust: bool = False, save_matrix: bool = False,save_for_LTAS:bool=True, overwrite: bool = False, clean_adjust_folder: bool = False
    ) -> None:
        """Read an audio file and generate the associated spectrogram.

        Parameters
        ----------
        audio_file : `str` or `Path`
            The name of the audio file to be processed
        adjust : `bool`, optional, keyword-only
            Indicates whether the file should be processed alone to adjust the spectrogram parameters (the default is False)
        save_matrix : `bool`, optional, keyword-only
            Whether to save the spectrogram matrices or not. Note that activating this parameter might increase greatly the volume of the project. (the default is False)
        overwrite: `bool`, optional, keyword-only
            If set to False, will skip the processing if all output files already exist. If set to True, will first delete the existing files before processing.
        clean_adjust_folder: `bool`, optional, keyword-only
            Whether the adjustment folder should be deleted.
        """
        set_umask()
        try:
            if clean_adjust_folder and (self.path_output_spectrogram.parent.parent.joinpath(
                    "adjustment_spectros"
                ).exists()
            ):
                shutil.rmtree(
                    self.path_output_spectrogram.parent.parent.joinpath(
                        "adjustment_spectros"
                    ), ignore_errors=True
                )
                print("adjustment_spectros folder deleted.")
        except Exception as e:
            print(f"Cannot remove adjustment_spectros folder. Description of the error : {str(e.value)}")
            pass

        self.__build_path(adjust)
        self.save_matrix = save_matrix
        self.save_for_LTAS = save_for_LTAS

        self.adjust = adjust
        Zscore = self.zscore_duration if not adjust else "original"

        audio_file = Path(audio_file).name
        output_file = self.path_output_spectrogram.joinpath(audio_file)

        def check_existing_matrix():
            return len(list(self.path_output_spectrogram_matrix.glob(f"{Path(audio_file).stem}*"))) == 2**self.zoom_level if save_matrix else True

        if len(list(self.path_output_spectrogram.glob(f"{Path(audio_file).stem}*"))) == sum(2**i for i in range(self.zoom_level+1)) and check_existing_matrix():
            if overwrite:
                print(f"Existing files detected for audio file {audio_file}! They will be overwritten.")
                for old_file in self.path_output_spectrogram.glob(f"{Path(audio_file).stem}*"):
                    old_file.unlink()
                if save_matrix:
                    for old_matrix in self.path_output_spectrogram_matrix.glob(f"{Path(audio_file).stem}*"):
                        old_matrix.unlink()
            else:
                print(f"The spectrograms for the file {audio_file} have already been generated, skipping...")
                return
        
        if audio_file not in os.listdir(self.audio_path):
            raise FileNotFoundError(
                f"The file {audio_file} must be in {self.audio_path} in order to be processed."
            )
        
        if self.data_normalization == "zscore" and self.spectro_normalization != "spectrum":
            self.spectro_normalization = "spectrum"
            print("WARNING: the spectrogram normalization has been changed to spectrum because the data will be normalized using zscore.")
        

        print(f"Generating spectrograms for {audio_file}...")
        #! Determination of zscore normalization parameters
        if self.data_normalization == "zscore" and Zscore != "original":

            df = pd.DataFrame()
            for dd in self.path.joinpath(OSMOSE_PATH.statistics).glob("SummaryStats*"):
                df = pd.concat([df, pd.read_csv(dd, header=0)])
            
            df.set_index('timestamp', inplace=True)
            df.index = pd.to_datetime(df.index)            
            
            if Zscore == "all":
                df["mean_avg"] = df["mean"].mean()   
                df["std_avg"] = df["std"].pow(2).apply(np.sqrt, raw=True)
            else:            
                df["mean_avg"] = df["mean"].groupby(df.index.to_period(Zscore)).transform('mean')
                df["std_avg"] = df["std"].pow(2).groupby(df.index.to_period(Zscore)).transform('mean').apply(np.sqrt, raw=True)
            
            self.__summStats = df
            self.__zscore_mean = self.__summStats[
            self.__summStats["filename"] == audio_file
            ]["mean_avg"].values[0]
            self.__zscore_std = self.__summStats[
                self.__summStats["filename"] == audio_file
            ]["std_avg"].values[0]

            print(f"Zscore mean : {self.__zscore_mean} and std : {self.__zscore_std}/")

        #! File processing
        data, sample_rate = safe_read(self.audio_path.joinpath(audio_file))

        if self.data_normalization == "instrument":
            data = (
                (data * self.peak_voltage)
                / self.sensitivity
                / 10 ** (self.gain_dB / 20)
            )

        bpcoef = signal.butter(
            20,
            np.array([max(self.hp_filter_min_freq, sys.float_info.epsilon), sample_rate / 2 - 1]),
            fs=sample_rate,
            output="sos",
            btype="bandpass",
        )
        data = signal.sosfilt(bpcoef, data)

        if adjust:
            make_path(self.path_output_spectrogram, mode=DPDEFAULT)

        self.gen_tiles(data=data, sample_rate=sample_rate, output_file=output_file, adjust=adjust)

    def gen_tiles(self, *, data: np.ndarray, sample_rate: int, output_file: Path, adjust: bool):
        """Generate spectrogram tiles corresponding to the zoom levels.

        Parameters
        ----------
        data : `np.ndarray`
            The audio data from which the tiles will be generated.
        sample_rate : `int`
            The sample rate of the audio data.
        output_file : `str`
            The name of the output spectrogram."""
        if self.data_normalization == "zscore" and self.zscore_duration:
            if (len(self.zscore_duration) > 0) and (self.zscore_duration != "original"):
                data = (data - self.__zscore_mean) / self.__zscore_std
            elif self.zscore_duration == "original":
                data = (data - np.mean(data)) / np.std(data)

            print(f"data mean : {np.mean(data)} and std : {np.std(data)}")

        duration = len(data) / int(sample_rate)

        nber_tiles_lowest_zoom_level = 2 ** (self.zoom_level -1)
        tile_duration = duration / nber_tiles_lowest_zoom_level

        audio_file_name = output_file.stem        
        current_timestamp = pd.to_datetime(get_timestamp_of_audio_file( self.audio_path.joinpath('timestamp.csv') , audio_file_name+".wav"))            
        list_timestamps = []
        
        Sxx_complete_lowest_level = np.empty((int(self.nfft / 2) + 1, 1))
        Sxx_mean_lowest_tuile = np.empty((1,int(self.nfft / 2) + 1))
        for tile in range(0, nber_tiles_lowest_zoom_level):
            start = tile * tile_duration
            end = start + tile_duration
            
            list_timestamps.append(current_timestamp+timedelta(seconds=int(start)))

            sample_data = data[int(start * sample_rate) : int(end * sample_rate)-1]

            Sxx, Freq = self.gen_spectro(
                data=sample_data,
                sample_rate=sample_rate,
                output_file=output_file.parent.joinpath(
                    f"{output_file.stem}_{nber_tiles_lowest_zoom_level}_{str(tile)}.png"
                ),
            )

            Sxx_complete_lowest_level = np.hstack((Sxx_complete_lowest_level, Sxx))
            Sxx_mean_lowest_tuile = np.vstack((Sxx_mean_lowest_tuile, Sxx.mean(axis=1)[np.newaxis,:]))

        Sxx_complete_lowest_level = Sxx_complete_lowest_level[:, 1:]
        Sxx_mean_lowest_tuile = Sxx_mean_lowest_tuile[1:,:]

        segment_times = np.linspace(
            0, len(data) / sample_rate, Sxx_complete_lowest_level.shape[1]
        )[np.newaxis, :]

        # lowest tuile resolution
        if self.save_for_LTAS:

            output_path_welch_resolution = self.path_output_welch.joinpath(str(round(tile_duration)))
                
            if not output_path_welch_resolution.exists():
                make_path(output_path_welch_resolution, mode=DPDEFAULT)
                            
            output_matrix = output_path_welch_resolution.joinpath(
                output_file.name
            ).with_suffix(".npz")
            
            if not output_matrix.exists():
                np.savez(
                    output_matrix,
                    Sxx=Sxx_mean_lowest_tuile,
                    Freq=Freq,
                    Time=list_timestamps
                )

                os.chmod(output_matrix, mode=FPDEFAULT)                  



        # loop over the zoom levels from the second lowest to the highest one
        for zoom_level in range(self.zoom_level)[::-1]: #zoom_level + 1
            nberspec = Sxx_complete_lowest_level.shape[1] // (2**zoom_level)

            # loop over the tiles at each zoom level
            for tile in range(2**zoom_level):
                Sxx_int = Sxx_complete_lowest_level[:, tile * nberspec : (tile + 1) * nberspec][
                    :, :: 2 ** (self.zoom_level - zoom_level)
                ]

                segment_times_int = segment_times[
                    :, tile * nberspec : (tile + 1) * nberspec
                ][:, :: 2 ** (self.zoom_level - zoom_level)]

                if self.spectro_normalization == "density":
                    log_spectro = 10 * np.log10(Sxx_int / (1e-12))
                if self.spectro_normalization == "spectrum":
                    log_spectro = 10 * np.log10(Sxx_int)

                self.generate_and_save_figures(
                    time=segment_times_int,
                    freq=Freq,
                    log_spectro=log_spectro,
                    output_file=output_file.parent.joinpath(
                        f"{output_file.stem}_{str(2 ** zoom_level)}_{str(tile)}.png"
                    ),
                    adjust=adjust
                )
         
        
        # highest tuile resolution
        if self.save_for_LTAS and (nber_tiles_lowest_zoom_level>1):

            output_path_welch_resolution = self.path_output_welch.joinpath(str(self.spectro_duration))
                
            if not output_path_welch_resolution.exists():
                make_path(output_path_welch_resolution, mode=DPDEFAULT)
                                                    
            output_matrix = output_path_welch_resolution.joinpath(
                output_file.name
            ).with_suffix(".npz")
            
            if not output_matrix.exists():
                np.savez(
                    output_matrix,
                    Sxx=Sxx_int.mean(axis=1),
                    Freq=Freq,
                    Time=current_timestamp,
                )

                os.chmod(output_matrix, mode=FPDEFAULT)  
                
                


    def gen_spectro(
        self, *, data: np.ndarray, sample_rate: int, output_file: Path
    ) -> Tuple[np.ndarray, np.ndarray[float]]:
        """Generate the spectrograms

        Parameters
        ----------
        data : `np.ndarray`
            The audio data from which the tiles will be generated.
        sample_rate : `int`
            The sample rate of the audio data.
        output_file : `str`
            The name of the output spectrogram.

        Returns
        -------
        Sxx : `np.NDArray[float64]`
        Freq : `np.NDArray[float]`
        """
        Noverlap = int(self.window_size * self.overlap / 100)

        win = np.hamming(self.window_size)
        if self.nfft < (self.window_size):
            if self.spectro_normalization == "density":
                scale_psd = 2.0
            if self.spectro_normalization == "spectrum":
                scale_psd = 2.0 * sample_rate
        else:
            if self.spectro_normalization == "density":
                scale_psd = 2.0 / (((win * win).sum()) * sample_rate)
            if self.spectro_normalization == "spectrum":
                scale_psd = 2.0 / ((win * win).sum())

        Nbech = np.size(data)
        Noffset = self.window_size - Noverlap
        Nbwin = int((Nbech - self.window_size) / Noffset)
        Freq = np.fft.rfftfreq(self.nfft, d=1 / sample_rate)

        Sxx = np.zeros([np.size(Freq), Nbwin])
        Time = np.linspace(0, Nbech / sample_rate, Nbwin)
        for idwin in range(Nbwin):
            if self.nfft < (self.window_size):
                x_win = data[idwin * Noffset : idwin * Noffset + self.window_size]
                _, Sxx[:, idwin] = signal.welch(
                    x_win,
                    fs=sample_rate,
                    window="hamming",
                    nperseg=int(self.nfft),
                    noverlap=int(self.nfft / 2),
                    scaling="density",
                )
            else:
                x_win = data[idwin * Noffset : idwin * Noffset + self.window_size] * win
                Sxx[:, idwin] = np.abs(np.fft.rfft(x_win, n=self.nfft)) ** 2
            Sxx[:, idwin] *= scale_psd

        if self.spectro_normalization == "density":
            log_spectro = 10 * np.log10((Sxx / (1e-12)) + (1e-20))
        if self.spectro_normalization == "spectrum":
            log_spectro = 10 * np.log10(Sxx + (1e-20))
            
        # save spectrogram matrices (intensity, time and freq) in a npz file
        if self.save_matrix:
            make_path(self.path_output_spectrogram_matrix, mode=DPDEFAULT)

            output_matrix = self.path_output_spectrogram_matrix.joinpath(
                output_file.name
            ).with_suffix(".npz")

            # TODO: add an option to force regeneration (in case of corrupted file)
            if not output_matrix.exists():
                np.savez(
                    output_matrix,
                    Sxx=Sxx,
                    log_spectro=log_spectro,
                    Freq=Freq,
                    Time=Time,
                )

                os.chmod(output_matrix, mode=FPDEFAULT)
                
        return Sxx, Freq

    def generate_and_save_figures(
        self,
        *,
        time: np.ndarray[float],
        freq: np.ndarray[float],
        log_spectro: np.ndarray[int],
        output_file: Path,
        adjust: bool
    ):
        """Write the spectrogram figures to the output file.

        Parameters
        ----------
        time : `np.NDArray[floating]`
        freq : `np.NDArray[floating]`
        log_spectro : `np.NDArray[signed int]`
        output_file : `str`
            The name of the spectrogram file."""
        if output_file.exists(): 
            print(f"The spectrogram {output_file.name} has already been generated, skipping...")
            return
        # Plotting spectrogram
        my_dpi = 100
        fact_x = 1.3
        fact_y = 1.3
        fig, ax = plt.subplots(
            nrows=1,
            ncols=1,
            figsize=(fact_x * 1800 / my_dpi, fact_y * 512 / my_dpi),
            dpi=my_dpi,
        )

        print(f"Log spectro: {np.amin(log_spectro)}-{np.amax(log_spectro)}\nDynamic: {self.dynamic_min}-{self.dynamic_max}")

        color_map = plt.cm.get_cmap(self.colormap)  # .reversed()
        plt.pcolormesh(time, freq, log_spectro, cmap=color_map)
        plt.clim(vmin=self.dynamic_min, vmax=self.dynamic_max)
        # plt.colorbar()
        if adjust:
            fig.axes[0].get_xaxis().set_visible(True)
            fig.axes[0].get_yaxis().set_visible(True)
            ax.set_ylabel('Frequency (Hz)')
            ax.set_xlabel('Time (s)')
            plt.colorbar()
        else:            
            fig.axes[0].get_xaxis().set_visible(False)
            fig.axes[0].get_yaxis().set_visible(False)
            ax.set_frame_on(False)
            ax.spines['right'].set_visible(False)
            ax.spines['left'].set_visible(False)
            ax.spines['bottom'].set_visible(False)
            ax.spines['top'].set_visible(False)

        # Saving spectrogram plot to file
        plt.savefig(output_file, bbox_inches="tight", pad_inches=0)
        plt.close()

        os.chmod(output_file, mode=FPDEFAULT)

        print(f"Successfully generated {output_file.name}.")

        metadata_input = self.path.joinpath(
            OSMOSE_PATH.spectrogram, "adjust_metadata.csv"
        )

        metadata_output = self.path.joinpath(
            OSMOSE_PATH.spectrogram,
            f"{str(self.spectro_duration)}_{str(self.dataset_sr)}",
            f"{str(self.nfft)}_{str(self.window_size)}_{str(self.overlap)}",
            "metadata.csv",
        )

        # Horrible. To change.
        try:
            if metadata_output.exists():
                metadata_output.unlink()
            shutil.copyfile(metadata_input, metadata_output)
            print(f"Written {metadata_output}")
        except:
            pass
        # try:
        #     if not self.adjust and metadata_input.exists() and not metadata_output.exists():
        #         metadata_input.rename(metadata_output)
        # except:
        #     pass

    # endregion

<<<<<<< HEAD
    def process_all_files(self, *, list_wav_to_process : list = [], save_matrix: bool = False):
        """Process all the files in the dataset and generates the spectrograms. It uses the python multiprocessing library
        to parallelise the computation, so it is less efficient to use this method rather than the job scheduler if run on a cluster.
        """
        
        if len(list_wav_to_process)>0:
            self.list_wav_to_process=list_wav_to_process
        
        kwargs = {"save_matrix": save_matrix}

        map_process_file = partial(self.process_file, **kwargs)
      
        with mp.Pool(processes=mp.cpu_count()) as pool:
            pool.map(map_process_file, self.list_wav_to_process)
=======
    def process_all_files(self, *, save_matrix: bool = False, save_for_LTAS:bool = True):
        """Process all the files in the dataset and generates the spectrograms. It uses the python multiprocessing library
        to parallelise the computation, so it is less efficient to use this method rather than the job scheduler if run on a cluster.
        """

        kwargs = {"save_matrix": save_matrix,"save_for_LTAS":save_for_LTAS}

        map_process_file = partial(self.process_file, **kwargs)

        for file in self.list_wav_to_process:
            self.process_file(file, **kwargs)

    def build_LTAS(self,time_resolution:str,time_scale:str='D'):
        
        list_npz_files = list(self.path_output_welch.joinpath(time_resolution).glob('*npz'))
        if len(list_npz_files) == 0:            
            raise FileNotFoundError(
                "No intermediary welch spectra to aggregate, run a complete generation of spectrograms first!"
            )                
            
        else:

            if not self.path_output_LTAS.exists():
                make_path(self.path_output_LTAS, mode=DPDEFAULT)
                
            path_all_welch = self.path_output_welch.joinpath(time_resolution,'all_welch.npz')
            if os.path.exists(path_all_welch):                
                data = np.load(path_all_welch,allow_pickle=True)   
                LTAS=data['LTAS']
                time=data['time']
                Freq=data['Freq']
                
            else:
                LTAS = np.empty((1, int(self.nfft/2) + 1))
                time = []
                for file_npz in tqdm(list_npz_files):
                    current_matrix=np.load(file_npz,allow_pickle=True)    
                    LTAS = np.vstack((LTAS, current_matrix['Sxx']))
                    time.append( current_matrix['Time'] )       
                LTAS=LTAS[1:,:]     
                Freq = current_matrix['Freq']
                
                np.savez(path_all_welch,LTAS=LTAS,time=time,Freq=Freq,allow_pickle=True) 
                time = np.array(time)
 
            df=pd.DataFrame(LTAS,dtype=float)
            if time.ndim==2:
                df['time'] = list(itertools.chain(*time))
            else:
                df['time'] = [tt.item() for tt in time] # suprinsingly , doing simply = list(time) was droping the Timestamp dtype, to be investigated in more depth...
            df.set_index('time', inplace=True, drop= True)
            df.index = pd.to_datetime(df.index)
                                        
            if time_scale=="all":              
                self.generate_and_save_LTAS(df.index[0],df.index[-1],Freq,10*np.log10(LTAS.T) ,self.path.joinpath(OSMOSE_PATH.LTAS,f'LTAS_all.png'),'all')

            else:
            
                groups_LTAS = df.groupby(df.index.to_period(time_scale)).agg(list)
                            
                time_periods = groups_LTAS.index.get_level_values(0)
                         
                for ind_group_LTAS in range(groups_LTAS.values.shape[0]):
                                
                    log_spectro = 10*np.log10(np.stack(groups_LTAS.values[ind_group_LTAS,:]))            

                    if ind_group_LTAS<groups_LTAS.values.shape[0]-1:
                        ending_timestamp = time_periods[ind_group_LTAS+1].to_timestamp()
                    else:
                        ending_timestamp = pd.date_range(time_periods[ind_group_LTAS].to_timestamp(),periods=2,freq=time_scale)[0]
                    
                    self.generate_and_save_LTAS(time_periods[ind_group_LTAS].to_timestamp(),ending_timestamp,Freq,10*np.log10(LTAS.T) ,self.path.joinpath(OSMOSE_PATH.LTAS,f'LTAS_{time_periods[ind_group_LTAS]}.png'),time_scale)
>>>>>>> b1381e9e

                
    def generate_and_save_LTAS(
        self,
        start_time:pd._libs.tslibs.timestamps.Timestamp,
        end_time:pd._libs.tslibs.timestamps.Timestamp,
        freq: np.ndarray[float],
        log_spectro: np.ndarray[float],
        output_file: Path,
        time_scale: str
    ):
        """Write the spectrogram figures to the output file.

        Parameters
        ----------
        time : `np.NDArray[floating]`
        freq : `np.NDArray[floating]`
        log_spectro : `np.NDArray[signed int]`
        output_file : `str`
            The name of the spectrogram file."""

        # Plotting spectrogram
        my_dpi = 100
        fact_x = 1.3
        fact_y = 1.3
        fig, ax = plt.subplots(
            nrows=1,
            ncols=1,
            figsize=(fact_x * 1800 / my_dpi, fact_y * 512 / my_dpi),
            dpi=my_dpi,
        )

        im = ax.pcolormesh( np.arange(0,log_spectro.shape[1]) , freq , log_spectro, cmap=plt.cm.get_cmap(self.colormap) )
        plt.colorbar(im,ax=ax)
                            
        ax.set_ylabel("Frequency (Hz)")
        
        # make timestamps proper xitck_labels
        nber_xticks = min(10,log_spectro.shape[1])                 
        label_smoother = {'all':'D','Y':'M','M':'D','D':'T'}
        date = pd.date_range(start_time,end_time,periods=log_spectro.shape[1]).to_period(label_smoother[time_scale])  
        int_sep = int(len(date) / nber_xticks)
        plt.xticks(np.arange(0, len(date), int_sep), date[::int_sep])
        ax.tick_params(axis='x', rotation=20)    

        # Saving spectrogram plot to file
        print('saving',output_file.name, '/ Nber of welch:',str(log_spectro.shape[1]))
        plt.savefig(output_file, bbox_inches="tight", pad_inches=0)
        plt.close()
        <|MERGE_RESOLUTION|>--- conflicted
+++ resolved
@@ -1458,33 +1458,20 @@
 
     # endregion
 
-<<<<<<< HEAD
-    def process_all_files(self, *, list_wav_to_process : list = [], save_matrix: bool = False):
-        """Process all the files in the dataset and generates the spectrograms. It uses the python multiprocessing library
-        to parallelise the computation, so it is less efficient to use this method rather than the job scheduler if run on a cluster.
-        """
-        
-        if len(list_wav_to_process)>0:
-            self.list_wav_to_process=list_wav_to_process
-        
-        kwargs = {"save_matrix": save_matrix}
-
-        map_process_file = partial(self.process_file, **kwargs)
-      
-        with mp.Pool(processes=mp.cpu_count()) as pool:
-            pool.map(map_process_file, self.list_wav_to_process)
-=======
     def process_all_files(self, *, save_matrix: bool = False, save_for_LTAS:bool = True):
         """Process all the files in the dataset and generates the spectrograms. It uses the python multiprocessing library
         to parallelise the computation, so it is less efficient to use this method rather than the job scheduler if run on a cluster.
         """
-
+      
+        if len(list_wav_to_process)>0:
+            self.list_wav_to_process=list_wav_to_process
+            
         kwargs = {"save_matrix": save_matrix,"save_for_LTAS":save_for_LTAS}
 
         map_process_file = partial(self.process_file, **kwargs)
 
-        for file in self.list_wav_to_process:
-            self.process_file(file, **kwargs)
+        with mp.Pool(processes=mp.cpu_count()) as pool:
+            pool.map(map_process_file, self.list_wav_to_process)
 
     def build_LTAS(self,time_resolution:str,time_scale:str='D'):
         
@@ -1546,7 +1533,7 @@
                         ending_timestamp = pd.date_range(time_periods[ind_group_LTAS].to_timestamp(),periods=2,freq=time_scale)[0]
                     
                     self.generate_and_save_LTAS(time_periods[ind_group_LTAS].to_timestamp(),ending_timestamp,Freq,10*np.log10(LTAS.T) ,self.path.joinpath(OSMOSE_PATH.LTAS,f'LTAS_{time_periods[ind_group_LTAS]}.png'),time_scale)
->>>>>>> b1381e9e
+
 
                 
     def generate_and_save_LTAS(
