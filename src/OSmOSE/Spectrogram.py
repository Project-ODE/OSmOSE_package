from functools import partial
import inspect
import os
import shutil
import sys
from typing import List, Tuple, Union, Literal
from math import log10
from pathlib import Path
import multiprocessing as mp
from filelock import FileLock

import pandas as pd
import numpy as np
from scipy import signal
from termcolor import colored
from matplotlib import pyplot as plt
from OSmOSE.job import Job_builder
from OSmOSE.cluster import (
    reshape,
    resample,
    compute_stats,
)
from OSmOSE.Dataset import Dataset
from OSmOSE.utils import safe_read, make_path, set_umask
from OSmOSE.config import *


class Spectrogram(Dataset):
    """Main class for spectrogram-related computations. Can resample, reshape and normalize audio files before generating spectrograms."""

    def __init__(
        self,
        dataset_path: str,
        *,
        dataset_sr: int = None,
        gps_coordinates: Union[str, list, tuple] = None,
        owner_group: str = None,
        analysis_params: dict = None,
        batch_number: int = 10,
        local: bool = True,
    ) -> None:
        """Instanciates a spectrogram object.

        The characteristics of the dataset are essential to input for the generation of the spectrograms. There is three ways to input them:
            - Use the existing `analysis/analysis_sheet.csv` file. If one exist, it will take priority over the other methods. Note that
            when using this file, some attributes will be locked in read-only mode.
            - Fill the `analysis_params` argument. More info on the expected value below.
            - Don't initialize the attributes in the constructor, and assign their values manually.

        In any case, all attributes must have a value for the spectrograms to be generated. If it does not exist, `analysis/analysis_sheet.csv`
        will be written at the end of the `Spectrogram.initialize()` method.

        Parameters
        ----------
        dataset_path : `str`
            The absolute path to the dataset folder. The last folder in the path will be considered as the name of the dataset.
        dataset_sr : `int`, keyword-only
            The sample rate used for the generation of the spectrograms.
        coordinates : `str` or `list` or `tuple`, optional, keyword-only
            The GPS coordinates of the listening location. If it is of type `str`, it must be the name of a csv file located in `raw/auxiliary`,
            otherwise a list or a tuple with the first element being the latitude coordinates and second the longitude coordinates.
        osmose_group_name : `str`, optional, keyword-only
            The name of the group using the OsmOSE package. All files created using this dataset will be accessible by the osmose group.
            Will not work on Windows.
        analysis_params : `dict`, optional, keyword-only
            If `analysis/analysis_sheet.csv` does not exist, the analysis parameters can be submitted in the form of a dict,
            with keys matching what is expected:
                - nfft : `int`
                - window_size : `int`
                - overlap : `int`
                - colormap : `str`
                - zoom_level : `int`
                - dynamic_min : `int`
                - dynamic_max : `int`
                - number_adjustment_spectrogram : `int`
                - spectro_duration : `int`
                - zscore_duration : `float` or `str`
                - hp_filter_min_freq : `int`
                - sensitivity_dB : `int`
                - peak_voltage : `float`
                - spectro_normalization : `str`
                - data_normalization : `str`
                - gain_dB : `int`
            If additional information is given, it will be ignored. Note that if there is an `analysis/analysis_sheet.csv` file, it will
            always have the priority.
        batch_number : `int`, optional, keyword_only
            The number of batches the dataset files will be split into when submitting parallel jobs (the default is 10).
        local : `bool`, optional, keyword_only
            Indicates whether or not the program is run locally. If it is the case, it will not create jobs and will handle the paralelisation
            alone. The default is False.
        """
        super().__init__(
            dataset_path=dataset_path,
            gps_coordinates=gps_coordinates,
            owner_group=owner_group,
        )

        self.__local = local

        if self.is_built:
            orig_metadata = pd.read_csv(self._get_original_after_build().joinpath("metadata.csv"), header=0)
        elif not dataset_sr:
            raise ValueError('If you dont know your sr, please use the build() method first')
        processed_path = self.path.joinpath(OSMOSE_PATH.spectrogram)
        metadata_path = processed_path.joinpath("adjust_metadata.csv")
        if metadata_path.exists():
            self.__analysis_file = True
            analysis_sheet = pd.read_csv(metadata_path, header=0)
        elif analysis_params:
            self.__analysis_file = False
            # We put the value in a list so that value[0] returns the right value below.
            analysis_sheet = {key: [value] for (key, value) in analysis_params.items()}
        else:
            analysis_sheet = {}
            self.__analysis_file = False
            print(
                "No valid processed/adjust_metadata.csv found and no parameters provided. All attributes will be initialized to default values..  \n"
            )

        self.batch_number: int = batch_number
        self.dataset_sr: int = dataset_sr if dataset_sr is not None else orig_metadata['origin_sr'][0]

        self.nfft: int = analysis_sheet["nfft"][0] if "nfft" in analysis_sheet else 1
        self.window_size: int = (
            analysis_sheet["window_size"][0]
            if "window_size" in analysis_sheet
            else None
        )
        self.overlap: int = (
            analysis_sheet["overlap"][0] if "overlap" in analysis_sheet else None
        )
        self.colormap: str = (
            analysis_sheet["colormap"][0] if "colormap" in analysis_sheet else "viridis"

        )
        self.zoom_level: int = (
            analysis_sheet["zoom_level"][0] if "zoom_level" in analysis_sheet else 0
        )
        self.dynamic_min: int = (
            analysis_sheet["dynamic_min"][0]
            if "dynamic_min" in analysis_sheet
            else None
        )
        self.dynamic_max: int = (
            analysis_sheet["dynamic_max"][0]
            if "dynamic_max" in analysis_sheet
            else None
        )
        self.number_adjustment_spectrogram: int = (
            analysis_sheet["number_adjustment_spectrogram"][0]
            if "number_adjustment_spectrogram" in analysis_sheet
            else None
        )
        self.spectro_duration: int = (
            analysis_sheet["spectro_duration"][0]
            if analysis_sheet is not None and "spectro_duration" in analysis_sheet
            else (
                int(orig_metadata["audio_file_origin_duration"][0])
                if self.is_built
                else -1
            )
        )

        self.zscore_duration: Union[float, str] = (
            analysis_sheet["zscore_duration"][0]
            if "zscore_duration" in analysis_sheet
            and isinstance(analysis_sheet["zscore_duration"][0], float)
            else "original"
        )

        # fmin cannot be 0 in butterworth. If that is the case, it takes the smallest value possible, epsilon
        self.hp_filter_min_freq: int = (
            analysis_sheet["hp_filter_min_freq"][0]
            if "hp_filter_min_freq" in analysis_sheet
            else 0
        )

        self.sensitivity: float = (
            analysis_sheet["sensitivity_dB"][0]
            if "sensitivity_dB" in analysis_sheet
            else 0
        )

        self.peak_voltage: float = (
            analysis_sheet["peak_voltage"][0]
            if "peak_voltage" in analysis_sheet
            else None
        )
        self.spectro_normalization: str = (
            analysis_sheet["spectro_normalization"][0]
            if "spectro_normalization" in analysis_sheet
            else None
        )
        self.data_normalization: str = (
            analysis_sheet["data_normalization"][0]
            if "data_normalization" in analysis_sheet
            else None
        )
        self.gain_dB: float = (
            analysis_sheet["gain_dB"][0]
            if "gain_dB" in analysis_sheet is not None
            else None
        )

        self.window_type: str = (
            analysis_sheet["window_type"][0]
            if "window_type" in analysis_sheet
            else "hamming"
        )

        self.time_resolution: List[float] = (
            [
                analysis_sheet[col][0]
                for col in analysis_sheet
                if "time_resolution" in col
            ]
            if analysis_sheet is not None
            else [0] * self.zoom_level
        )

        self.jb = Job_builder()

        plt.switch_backend("agg")

        fontsize = 16
        ticksize = 12
        plt.rc("font", size=fontsize)  # controls default text sizes
        plt.rc("axes", titlesize=fontsize)  # fontsize of the axes title
        plt.rc("axes", labelsize=fontsize)  # fontsize of the x and y labels
        plt.rc("xtick", labelsize=ticksize)  # fontsize of the tick labels
        plt.rc("ytick", labelsize=ticksize)  # fontsize of the tick labels
        plt.rc("legend", fontsize=ticksize)  # legend fontsize
        plt.rc("figure", titlesize=ticksize)  # fontsize of the figure title

        self.__build_path(dry=True)

    # region Spectrogram properties

    @property
    def dataset_sr(self):
        """int: The sampling frequency of the dataset."""
        return self.__dataset_sr

    @dataset_sr.setter
    def dataset_sr(self, value: int):
        self.__dataset_sr = value

    @property
    def nfft(self):
        """int: The number of Fast Fourier Transform used to generate the spectrograms."""
        return self.__nfft

    @nfft.setter
    def nfft(self, value: int):
        self.__nfft = value

    @property
    def window_size(self):
        """int: The window size of the generated spectrograms."""
        return self.__window_size

    @window_size.setter
    def window_size(self, value: int):
        self.__window_size = value

    @property
    def overlap(self):
        """int: The overlap percentage between two spectrogram windows."""
        return self.__overlap

    @overlap.setter
    def overlap(self, value: int):
        self.__overlap = value

    @property
    def colormap(self):
        """str: The type of colormap of the spectrograms."""
        return self.__colormap

    @colormap.setter
    def colormap(self, value: str):
        self.__colormap = value

    @property
    def zoom_level(self):
        """int: Number of zoom levels."""
        return self.__zoom_level

    @zoom_level.setter
    def zoom_level(self, value: int):
        self.__zoom_level = value

    @property
    def dynamic_min(self):
        """int: Minimum value of the colormap."""
        return self.__dynamic_min

    @dynamic_min.setter
    def dynamic_min(self, value: int):
        self.__dynamic_min = value

    @property
    def dynamic_max(self):
        """int: Maximum value of the colormap."""
        return self.__dynamic_max

    @dynamic_max.setter
    def dynamic_max(self, value: int):
        self.__dynamic_max = value

    @property
    def number_adjustment_spectrogram(self):
        """int: Number of spectrograms used to adjust the parameters."""
        return self.__number_adjustment_spectrogram

    @number_adjustment_spectrogram.setter
    def number_adjustment_spectrogram(self, value: int):
        self.__number_adjustment_spectrogram = value

    @property
    def spectro_duration(self):
        """int: Duration of the spectrogram (at the lowest zoom level) in seconds."""
        return self.__spectro_duration

    @spectro_duration.setter
    def spectro_duration(self, value: int):
        self.__spectro_duration = value

    @property
    def zscore_duration(self):
        return self.__zscore_duration

    @zscore_duration.setter
    def zscore_duration(self, value: int):
        self.__zscore_duration = value

    @property
    def hp_filter_min_freq(self):
        """float: Floor frequency for the High Pass Filter."""
        return self.__hp_filter_min_freq

    @hp_filter_min_freq.setter
    def hp_filter_min_freq(self, value:int):
        self.__hp_filter_min_freq = value

    @property
    def sensitivity(self):
        """int: Numeric sensitivity of the recording device."""
        return self.__sensitivity

    @sensitivity.setter
    def sensitivity(self, value):
        """Always assume the sensitivity is given in dB."""
        self.__sensitivity = 10 ** (value / 20) * 1e6

    @property
    def peak_voltage(self):
        """float: The maximum voltage of the device."""
        return self.__peak_voltage

    @peak_voltage.setter
    def peak_voltage(self, value: float):
        self.__peak_voltage = value

    @property
    def spectro_normalization(self):
        """str: Type of normalization used to generate the spectrograms."""
        return self.__spectro_normalization

    @spectro_normalization.setter
    def spectro_normalization(self, value: Literal["spectrum", "density"]):
        self.__spectro_normalization = value

    @property
    def data_normalization(self):
        """str: Type of normalization applied to the data."""
        return self.__data_normalization

    @data_normalization.setter
    def data_normalization(self, value: Literal["instrument", "zscore"]):
        self.__data_normalization = value

    @property
    def gain_dB(self):
        """float: Gain of the device in decibels."""
        return self.__gain_dB

    @gain_dB.setter
    def gain_dB(self, value: float):
        self.__gain_dB = value

    @property
    def window_type(self):
        """str: Type of the window used to generate the spectrograms."""
        return self.__window_type

    @window_type.setter
    def window_type(self, value: Literal["hamming"]):
        self.__window_type = value

    @property
    def frequency_resolution(self) -> float:
        """Frequency resolution of the spectrogram, calculated by dividing the sample rate by the number of nfft."""
        return self.dataset_sr / self.nfft

    @property
    def time_resolution(self):
        return self.__time_resolution

    @time_resolution.setter
    def time_resolution(self, value):
        self.__time_resolution = value

    # endregion

    def __build_path(self, adjust: bool = False, dry: bool = False):
        """Build some internal paths according to the expected architecture and might create them.

        Parameter
        ---------
            adjust : `bool`, optional
                Whether or not the paths are used to adjust spectrogram parameters.
            dry: `bool`, optional
                If set to True, will not create the folders and just return the file path.
        """
        set_umask()
        processed_path = self.path.joinpath(OSMOSE_PATH.spectrogram)
        audio_foldername = f"{str(self.spectro_duration)}_{str(self.dataset_sr)}"
        self.audio_path = self.path.joinpath(OSMOSE_PATH.raw_audio, audio_foldername)

        if adjust:
            self.__spectro_foldername = "adjustment_spectros"
        else:
            self.__spectro_foldername = (
                f"{str(self.nfft)}_{str(self.window_size)}_{str(self.overlap)}"
            )

        self.path_output_spectrogram = processed_path.joinpath(
            audio_foldername, self.__spectro_foldername, "image"
        )

        self.path_output_spectrogram_matrix = processed_path.joinpath(
            audio_foldername, self.__spectro_foldername, "matrix"
        )

        # Create paths
        if not dry:
            make_path(self.audio_path, mode=DPDEFAULT)
            make_path(self.path_output_spectrogram, mode=DPDEFAULT)
            if not adjust:
                make_path(self.path_output_spectrogram_matrix, mode=DPDEFAULT)
                make_path(self.path.joinpath(OSMOSE_PATH.statistics), mode=DPDEFAULT)

    def check_spectro_size(self):
        """Verify if the parameters will generate a spectrogram that can fit one screen properly"""
        if self.nfft > 2048:
            print("your nfft is :", self.nfft)
            print(
                colored(
                    "PLEASE REDUCE IT UNLESS YOU HAVE A VERY HD SCREEN WITH MORE THAN 1k pixels vertically !!!! ",
                    "red",
                )
            )

        tile_duration = self.spectro_duration / 2 ** (self.zoom_level)

        data = np.zeros([int(tile_duration * self.dataset_sr), 1])

        Noverlap = int(self.window_size * self.overlap / 100)

        Nbech = np.size(data)
        Noffset = self.window_size - Noverlap
        Nbwin = int((Nbech - self.window_size) / Noffset)
        Freq = np.fft.rfftfreq(self.nfft, d=1 / self.dataset_sr)
        Time = np.linspace(0, Nbech / self.dataset_sr, Nbwin)

        print("your smallest tile has a duration of:", tile_duration, "(s)")
        print("\n")

        if Nbwin > 3500:
            print(
                colored(
                    "PLEASE REDUCE IT UNLESS YOU HAVE A VERY HD SCREEN WITH MORE THAN 2k pixels horizontally !!!! ",
                    "red",
                )
            )

        print("\n")
        print("your number of time windows in this tile is:", Nbwin)
        print("\n")
        print(
            "your resolutions : time = ",
            round(Time[1] - Time[0], 3),
            "(s) / frequency = ",
            round(Freq[1] - Freq[0], 3),
            "(Hz)",
        )

    # TODO: some cleaning
    def initialize(
        self,
        *,
        dataset_sr: int = None,
        reshape_method: Literal["legacy", "classic", "none"] = "none",
        batch_ind_min: int = 0,
        batch_ind_max: int = -1,
        pad_silence: bool = False,
        force_init: bool = False,
        date_template: str = None,
        merge_on_reshape: bool = True,
        last_file_behavior: Literal["pad","truncate","discard"] = "pad"
    ) -> None:
        """Prepares everything (path, variables, files) for spectrogram generation. This needs to be run before the spectrograms are generated.
        If the dataset has not yet been build, it is before the rest of the functions are initialized.

        Parameters
        ----------
        dataset_sr : `int`, optional, keyword-only
            The sampling frequency of the audio files used to generate the spectrograms. If set, will overwrite the Spectrogram.dataset_sr attribute.
        reshape_method : {"legacy", "classic", "none"}, optional, keyword-only
            Which method to use if the desired size of the spectrogram is different from the audio file duration.
            - legacy : Legacy method, use bash and sox software to trim the audio files and fill the empty space with nothing.
            Unpractical when the audio file duration is longer than the desired spectrogram size.
            - classic : Classic method, use python and sox library to cut and concatenate the audio files to fit the desired duration.
            Will rewrite the `timestamp.csv` file, thus timestamps may have unexpected behavior if the concatenated files are not chronologically
            subsequent.
            - none : Don't reshape, will throw an error if the file duration is different than the desired spectrogram size. (It is the default behavior)

        batch_ind_min : `int`, optional, keyword-only
            The index of the first file to consider. Both this parameter and `batch_ind_max` are not commonly used and are
            for very specific use cases. Most of the time, you want to initialize the whole dataset (the default is 0).
        batch_ind_max : `int`, optional, keyword-only
            The index of the last file to consider (the default is -1, meaning consider every file).
        pad_silence : `bool`, optional, keyword-only
            When using the legacy reshaping method, whether there should be a silence padding or not (default is False).
        force_init : `bool`, optional, keyword-only
            Force every parameter of the initialization.
        date_template : `str`, optiona, keyword-only
            When initializing a spectrogram of a dataset that has not been built, providing a date_template will generate the timestamp.csv.
        """
        # Mandatory init
        if not self.is_built:
            try:
                self.build(date_template=date_template)
            except Exception as e:
                print(
                    f"Unhandled error during dataset building. The spectrogram initialization will be cancelled. The error may be resolved by building the dataset separately first. Description of the error: {str(e)}"
                )
                return

        self.__build_path()

        if dataset_sr:
            self.dataset_sr = dataset_sr

        self.path_input_audio_file = self._get_original_after_build()
        list_wav_withEvent_comp = sorted(self.path_input_audio_file.glob("*wav"))

        if batch_ind_max == -1:
            batch_ind_max = len(list_wav_withEvent_comp)
        list_wav_withEvent = list_wav_withEvent_comp[batch_ind_min:batch_ind_max]

        self.list_wav_to_process = [
            audio_file.name for audio_file in list_wav_withEvent
        ]

        if self.data_normalization == "zscore" and self.spectro_normalization != "spectrum":
            self.spectro_normalization = "spectrum"
            print("WARNING: the spectrogram normalization has been changed to spectrum because the data will be normalized using zscore.")

        """List containing the last job ids to grab outside of the class."""
        self.pending_jobs = []

        # Stop initialization if already done
        final_path = self.path.joinpath(
            OSMOSE_PATH.spectrogram,
            f"{str(self.spectro_duration)}_{str(self.dataset_sr)}",
            f"{str(self.nfft)}_{str(self.window_size)}_{str(self.overlap)}",
            "metadata.csv",
        )
        temp_path = self.path.joinpath(OSMOSE_PATH.spectrogram, "adjust_metadata.csv")
        audio_metadata_path = self.path.joinpath(
            OSMOSE_PATH.raw_audio,
            f"{str(self.spectro_duration)}_{str(self.dataset_sr)}",
            "metadata.csv",
        )

        if (
            (final_path.exists() or temp_path.exists())
            and audio_metadata_path.exists()
            and audio_metadata_path.with_stem("timestamp").exists()
            and not force_init
        ):
            audio_file_count = pd.read_csv(audio_metadata_path)["audio_file_count"][0]
            if len(list(audio_metadata_path.parent.glob("*.wav")) == audio_file_count):
                print(
                    "It seems these spectrogram parameters are already initialized. If it is an error or you want to rerun the initialization, add the `force_init` argument."
                )
                return

        #! INITIALIZATION START
        # Load variables from raw metadata
        metadata = pd.read_csv(self.path_input_audio_file.joinpath("metadata.csv"))
        audio_file_origin_duration = metadata["audio_file_origin_duration"][0]
        sr_origin = metadata["dataset_sr"][0]
        audio_file_count = metadata["audio_file_count"][0]

        if self.path.joinpath(OSMOSE_PATH.processed, "subset_files.csv").is_file():
            subset = pd.read_csv(
                self.path.joinpath(OSMOSE_PATH.processed, "subset_files.csv"),
                header=None,
            )[0].values
            self.list_wav_to_process = list(
                set(subset).intersection(set(self.list_wav_to_process))
            )

        batch_size = len(self.list_wav_to_process) // self.batch_number

        #! RESAMPLING
        resample_job_id_list = []
        processes = []
        resample_done = False

        if self.dataset_sr != sr_origin and (next(self.audio_path.glob(".wav"),None) is None or force_init):

            if self.spectro_duration == int(audio_file_origin_duration):
                shutil.copyfile(self.path_input_audio_file.joinpath("timestamp.csv"), self.audio_path.joinpath("timestamp.csv"))

            resample_done = True
            for batch in range(self.batch_number):
                i_min = batch * batch_size
                i_max = (
                    i_min + batch_size
                    if batch < self.batch_number - 1
                    else len(self.list_wav_to_process)
                )  # If it is the last batch, take all files

                if self.__local:
                    process = mp.Process(
                        target=resample,
                        kwargs={
                            "input_dir": self.path_input_audio_file,
                            "output_dir": self.audio_path,
                            "target_sr": self.dataset_sr,
                            "batch_ind_min": i_min,
                            "batch_ind_max": i_max,
                        },
                    )

                    process.start()
                    processes.append(process)
                else:
                    self.jb.build_job_file(
                        script_path=Path(inspect.getfile(resample)).resolve(),
                        script_args=f"--input-dir {self.path_input_audio_file} --target-sr {self.dataset_sr} --batch-ind-min {i_min} --batch-ind-max {i_max} --output-dir {self.audio_path}",
                        jobname="OSmOSE_resample",
                        preset="low",
                        logdir=self.path.joinpath("log")
                    )
                    # TODO: use importlib.resources

                    job_id = self.jb.submit_job()
                    resample_job_id_list += job_id

            self.pending_jobs = resample_job_id_list
            for process in processes:
                process.join()

<<<<<<< HEAD
        #! ZSCORE NORMALIZATION
        norma_job_id_list = []
        if (
            #os.listdir(self.path.joinpath(OSMOSE_PATH.statistics))
            self.data_normalization == "zscore"
            and self.zscore_duration is not None
            and (len(os.listdir(self.path.joinpath(OSMOSE_PATH.statistics))) == 0
            or force_init)
        ):
            shutil.rmtree(self.path.joinpath(OSMOSE_PATH.statistics), ignore_errors=True)
            make_path(self.path.joinpath(OSMOSE_PATH.statistics), mode=DPDEFAULT)
            for batch in range(self.batch_number):
                i_min = batch * batch_size
                i_max = (
                    i_min + batch_size
                    if batch < self.batch_number - 1
                    else len(self.list_wav_to_process)
                )  # If it is the last batch, take all files
                if self.__local:
                    process = mp.Process(
                        target=compute_stats,
                        kwargs={
                            "input_dir": self.path_input_audio_file,
                            "output_file": self.path.joinpath(
                                OSMOSE_PATH.statistics,
                                "SummaryStats_" + str(i_min) + ".csv",
                            ),
                            "hp_filter_min_freq" : self.hp_filter_min_freq,
                            "batch_ind_min": i_min,
                            "batch_ind_max": i_max,
                        },
                    )

                    process.start()
                    processes.append(process)
                else:
                    jobfile = self.jb.build_job_file(
                        script_path=Path(inspect.getfile(compute_stats)).resolve(),
                        script_args=f"--input-dir {self.path_input_audio_file} --hp-filter-min-freq {self.hp_filter_min_freq} \
                                    --batch-ind-min {i_min} --batch-ind-max {i_max} --output-file {self.path.joinpath(OSMOSE_PATH.statistics, 'SummaryStats_' + str(i_min) + '.csv')}",
                        jobname="OSmOSE_get_zscore_params",
                        preset="low",
                        logdir=self.path.joinpath("log")
                    )

                    job_id = self.jb.submit_job(dependency=resample_job_id_list)
                    norma_job_id_list += job_id
            
            self.pending_jobs = norma_job_id_list

            for process in processes:
                process.join()

=======
>>>>>>> f50dfda1
        #! RESHAPING
        # Reshape audio files to fit the maximum spectrogram size, whether it is greater or smaller.
        reshape_job_id_list = []

        if int(self.spectro_duration) != int(audio_file_origin_duration):
            # We might reshape the files and create the folder. Note: reshape function might be memory-heavy and deserve a proper qsub job.
            if self.spectro_duration > int(
                audio_file_origin_duration
            ) and reshape_method in ["none", "legacy"]:
                raise ValueError(
                    "Spectrogram size cannot be greater than file duration. If you want to automatically reshape your audio files to fit the spectrogram size, consider setting the reshape method to 'reshape'."
                )

            print(
                f"Automatically reshaping audio files to fit the spectro duration value. Files will be {self.spectro_duration} seconds long."
            )

            if reshape_method == "classic":
                # build job, qsub, stuff

                input_files = self.audio_path if resample_done else self.path_input_audio_file

                nb_reshaped_files = (
                    audio_file_origin_duration * audio_file_count
                ) / self.spectro_duration
                metadata["audio_file_count"] = nb_reshaped_files
                next_offset_beginning = 0
                offset_end = 0
                i_max = -1

                for batch in range(self.batch_number):
                    
                    if i_max >= len(self.list_wav_to_process) - 1:
                        continue

                    offset_beginning = next_offset_beginning
                    next_offset_beginning = 0

                    i_min = i_max + (1 if not offset_beginning else 0)
                    i_max = (
                        i_min + batch_size
                        if batch < self.batch_number - 1
                        and i_min + batch_size < len(self.list_wav_to_process)
                        else len(self.list_wav_to_process) - 1
                    )  # If it is the last batch, take all files

                    if merge_on_reshape:
                        while (
                            (
                                (i_max - i_min + 1) * audio_file_origin_duration
                                - offset_end
                                - offset_beginning  # Determines if the offset would require more than one file
                            )
                            % self.spectro_duration
                            > audio_file_origin_duration
                            and i_max < len(self.list_wav_to_process)
                        ) or (
                            i_max - i_min + offset_end - offset_beginning + 1
                        ) * audio_file_origin_duration < self.spectro_duration:
                            i_max += 1

                        last_file_behavior = (
                            "pad"
                            if batch == self.batch_number - 1
                            or i_max == len(self.list_wav_to_process) - 1
                            else "discard"
                        )

                        offset_end = (
                            (i_max - i_min + 1) * audio_file_origin_duration
                            - offset_beginning
                        ) % self.spectro_duration
                        if offset_end:
                            next_offset_beginning = audio_file_origin_duration - offset_end
                        else:
                            offset_end = 0  # ? ack

                    if self.__local:
                        process = mp.Process(
                            target=reshape,
                            kwargs={
                                "input_files": input_files,
                                "chunk_size": int(self.spectro_duration),
                                "output_dir_path": self.audio_path,
                                "offset_beginning": int(offset_beginning),
                                "offset_end": int(offset_end),
                                "batch_ind_min": i_min,
                                "batch_ind_max": i_max,
                                "last_file_behavior": last_file_behavior,
                                "timestamp_path": self.path_input_audio_file.joinpath("timestamp.csv"),
                                "merge_files": merge_on_reshape
                            },
                        )

                        process.start()
                        processes.append(process)
                    else:
                        self.jb.build_job_file(
                            script_path=Path(inspect.getfile(reshape)).resolve(),
                            script_args=f"--input-files {input_files} --chunk-size {int(self.spectro_duration)} --batch-ind-min {i_min}\
                                        --batch-ind-max {i_max} --output-dir {self.audio_path} --timestamp-path {self.path_input_audio_file.joinpath('timestamp.csv')}\
                                        --offset-beginning {int(offset_beginning)} --offset-end {int(offset_end)}\
                                        --last-file-behavior {last_file_behavior} {'--force' if force_init else ''}\
                                        {'--overwrite' if resample_done else ''} {'--no-merge' if not merge_on_reshape else ''}",
                            jobname="OSmOSE_reshape_py",
                            preset="low",
                            mem="30G",
                            walltime="04:00:00",
                            logdir=self.path.joinpath("log")
                        )

                        job_id = self.jb.submit_job(dependency=resample_job_id_list)
                        reshape_job_id_list += job_id
                self.pending_jobs = reshape_job_id_list

                for process in processes:
                    process.join()

            elif reshape_method == "legacy":
                silence_arg = "-s" if pad_silence else ""
                for batch in range(self.batch_number):
                    i_min = batch * batch_size
                    i_max = (
                        i_min + batch_size
                        if batch < self.batch_number - 1
                        else len(self.list_wav_to_process)
                    )  # If it is the last batch, take all files
                    self.jb.build_job_file(
                        script_path=Path(__file__).parent.joinpath("cluster", "reshaper.sh"),
                        script_args=f"-d {self.path} -i {self.path_input_audio_file.name} -t {dataset_sr} \
                                    -m {i_min} -x {i_max} -o {self.audio_path} -n {self.spectro_duration} {silence_arg}",
                        jobname="OSmOSE_reshape_bash",
                        preset="low",
                        mem="20G",
                        logdir=self.path.joinpath("log")
                    )

                    job_id = self.jb.submit_job(dependency=resample_job_id_list)
                    reshape_job_id_list += job_id
                    self.pending_jobs = reshape_job_id_list
        else:
            if self.path_input_audio_file != self.audio_path and not self.audio_path.joinpath("timestamp.csv"):
                # The timestamp.csv is recreated by the reshaping step. We only need to copy it if we don't reshape.
                shutil.copy(self.path_input_audio_file.joinpath("timestamp.csv"), self.audio_path.joinpath("timestamp.csv"))

        #! ZSCORE NORMALIZATION
        norma_job_id_list = []
        if (
            #os.listdir(self.path.joinpath(OSMOSE_PATH.statistics))
            self.data_normalization == "zscore"
            and self.zscore_duration is not None
            and (len(os.listdir(self.path.joinpath(OSMOSE_PATH.statistics))) == 0
            or force_init)
        ):
            shutil.rmtree(self.path.joinpath(OSMOSE_PATH.statistics), ignore_errors=True)
            make_path(self.path.joinpath(OSMOSE_PATH.statistics), mode=DPDEFAULT)
            for batch in range(self.batch_number):
                i_min = batch * batch_size
                i_max = (
                    i_min + batch_size
                    if batch < self.batch_number - 1
                    else len(self.list_wav_to_process)
                )  # If it is the last batch, take all files
                if self.__local:
                    process = mp.Process(
                        target=compute_stats,
                        kwargs={
                            "input_dir": self.path_input_audio_file,
                            "output_file": self.path.joinpath(
                                OSMOSE_PATH.statistics,
                                "SummaryStats_" + str(i_min) + ".csv",
                            ),
                            "target_sr": self.dataset_sr,
                            "batch_ind_min": i_min,
                            "batch_ind_max": i_max,
                        },
                    )

                    process.start()
                    processes.append(process)
                else:
                    jobfile = self.jb.build_job_file(
                        script_path=Path(inspect.getfile(compute_stats)).resolve(),
                        script_args=f"--input-dir {self.path_input_audio_file} --hp-filter-min-freq {self.hp_filter_min_freq} \
                                    --batch-ind-min {i_min} --batch-ind-max {i_max} --output-file {self.path.joinpath(OSMOSE_PATH.statistics, 'SummaryStats_' + str(i_min) + '.csv')}",
                        jobname="OSmOSE_get_zscore_params",
                        preset="low",
                        logdir=self.path.joinpath("log")
                    )

                    job_id = self.jb.submit_job(dependency=reshape_job_id_list if reshape_job_id_list else resample_job_id_list)
                    norma_job_id_list += job_id
            
            self.pending_jobs = norma_job_id_list

            for process in processes:
                process.join()

        metadata["dataset_fileDuration"] = self.spectro_duration
        new_meta_path = self.audio_path.joinpath("metadata.csv")
        if new_meta_path.exists():
            new_meta_path.unlink()
        metadata.to_csv(new_meta_path)
        os.chmod(new_meta_path, mode=FPDEFAULT)

        data = {
            "dataset_name": self.name,
            "dataset_sr": self.dataset_sr,
            "nfft": self.nfft,
            "window_size": self.window_size,
            "overlap": self.overlap,
            "colormap": self.colormap,
            "zoom_level": self.zoom_level + 1,
            "number_adjustment_spectrogram": self.number_adjustment_spectrogram,
            "dynamic_min": self.dynamic_min,
            "dynamic_max": self.dynamic_max,
            "spectro_duration": self.spectro_duration,
            "audio_file_folder_name": self.audio_path.name,
            "data_normalization": self.data_normalization,
            "hp_filter_min_freq": self.hp_filter_min_freq,
            "sensitivity_dB": 20 * log10(self.sensitivity / 1e6),
            "peak_voltage": self.peak_voltage,
            "spectro_normalization": self.spectro_normalization,
            "gain_dB": self.gain_dB,
            "zscore_duration": self.zscore_duration,
            "window_type": self.window_type,
            "frequency_resolution": self.frequency_resolution,
        }

        for i, time_res in enumerate(self.time_resolution):
            data.update({f"time_resolution_{i}": time_res})

        analysis_sheet = pd.DataFrame.from_records([data])

        adjust_path = self.path.joinpath(OSMOSE_PATH.spectrogram, "adjust_metadata.csv")
        if adjust_path.exists():
            adjust_path.unlink() # Always overwrite this file

        analysis_sheet.to_csv(
            adjust_path
        )
        os.chmod(adjust_path, mode=FPDEFAULT)
        
        if not adjust_path.exists():
            raise FileNotFoundError("Failed to write adjust_metadata.csv")

    def audio_file_list_csv(self) -> Path:
        list_audio = list(self.audio_path.glob("*.wav"))
        csv_path = self.audio_path.joinpath(f"wav_list_{len(list_audio)}.csv")

        if csv_path.exists():
            return csv_path
        else:
            with open(csv_path, "w") as f:
                f.write("\n".join([str(audio) for audio in list_audio]))

            os.chmod(csv_path, mode=FPDEFAULT)

            return csv_path

    def update_parameters(self, filename: Path) -> bool:
        """Read the csv file filename and compare it to the spectrogram parameters. If any parameter is different, the file will be replaced and the fields changed.
        
        If there is nothing to update, the file won't be changed.
        
        Parameter
        ---------
        filename: Path
            The path to the csv file to be updated.
        
        Returns
        -------
            True if the parameters were updated else False."""
        
        if not filename.suffix == ".csv":
            raise ValueError("The file must be a .csv file to be updated.")
        new_params = {
            "dataset_name": self.name,
            "dataset_sr": self.dataset_sr,
            "nfft": self.nfft,
            "window_size": self.window_size,
            "overlap": self.overlap,
            "colormap": self.colormap,
            "zoom_level": self.zoom_level + 1,
            "number_adjustment_spectrogram": self.number_adjustment_spectrogram,
            "dynamic_min": self.dynamic_min,
            "dynamic_max": self.dynamic_max,
            "spectro_duration": self.spectro_duration,
            "audio_file_folder_name": self.audio_path.name,
            "data_normalization": self.data_normalization,
            "hp_filter_min_freq": self.hp_filter_min_freq,
            "sensitivity_dB": 20 * log10(self.sensitivity / 1e6),
            "peak_voltage": self.peak_voltage,
            "spectro_normalization": self.spectro_normalization,
            "gain_dB": self.gain_dB,
            "zscore_duration": self.zscore_duration,
            "window_type": self.window_type,
            "frequency_resolution": self.frequency_resolution,
        }
        for i, time_res in enumerate(self.time_resolution):
            new_params.update({f"time_resolution_{i}": time_res})

        if not filename.exists():
            pd.DataFrame.from_records([new_params]).to_csv(filename)

            os.chmod(filename, mode=DPDEFAULT)
            return True
        
        orig_params = pd.read_csv(filename)
        
        if any([param not in orig_params or str(orig_params[param]) != str(new_params[param]) for param in new_params]):
            filename.unlink()
            pd.DataFrame.from_records([new_params]).to_csv(filename)

            os.chmod(filename, mode=DPDEFAULT)
            return True
        return False

    def to_csv(self, filename: Path) -> None:
        """Outputs the characteristics of the spectrogram the specified file in csv format.

        Parameter
        ---------
        filename: Path
            The path of the file to be written."""

        data = {
            "name": self.__spectro_foldername,
            "nfft": self.nfft,
            "window_size": self.window_size,
            "overlap": self.overlap / 100,
            "zoom_level": 2 ** (self.zoom_level - 1),
            # "dynamic_min": self.dynamic_min,
            # "dynamic_max": self.dynamic_max,
            # "number_adjustment_spectrogram": self.number_adjustment_spectrogram,
            # "spectro_duration": self.spectro_duration,
            # "zscore_duration": self.zscore_duration,
            # "hp_filter_min_freq": self.hp_filter_min_freq,
            # "sensitivity_dB": 20 * log10(self.sensitivity / 1e6),
            # "peak_voltage": self.peak_voltage,
            # "spectro_normalization": self.spectro_normalization,
            # "data_normalization": self.data_normalization,
            # "gain_dB": self.gain_dB
        }
        # TODO: readd `, 'cvr_max':self.dynamic_max, 'cvr_min':self.dynamic_min` above when ok with Aplose
        df = pd.DataFrame.from_records([data])
        df.to_csv(filename, index=False)
        os.chmod(filename, mode=FPDEFAULT)

    # region On cluster

    def process_file(
        self, audio_file: Union[str, Path], *, adjust: bool = False, save_matrix: bool = False, overwrite: bool = False, clean_adjust_folder: bool = False
    ) -> None:
        """Read an audio file and generate the associated spectrogram.

        Parameters
        ----------
        audio_file : `str` or `Path`
            The name of the audio file to be processed
        adjust : `bool`, optional, keyword-only
            Indicates whether the file should be processed alone to adjust the spectrogram parameters (the default is False)
        save_matrix : `bool`, optional, keyword-only
            Whether to save the spectrogram matrices or not. Note that activating this parameter might increase greatly the volume of the project. (the default is False)
        overwrite: `bool`, optional, keyword-only
            If set to False, will skip the processing if all output files already exist. If set to True, will first delete the existing files before processing.
        clean_adjust_folder: `bool`, optional, keyword-only
            Whether the adjustment folder should be deleted.
        """
        set_umask()
        try:
            if clean_adjust_folder and (self.path_output_spectrogram.parent.parent.joinpath(
                    "adjustment_spectros"
                ).exists()
            ):
                shutil.rmtree(
                    self.path_output_spectrogram.parent.parent.joinpath(
                        "adjustment_spectros"
                    ), ignore_errors=True
                )
        except: 
            pass

        self.__build_path(adjust)
        self.save_matrix = save_matrix
        self.adjust = adjust
        Zscore = self.zscore_duration if not adjust else "original"

        audio_file = Path(audio_file).name
        output_file = self.path_output_spectrogram.joinpath(audio_file)

        def check_existing_matrix():
            return len(list(self.path_output_spectrogram_matrix.glob(f"{Path(audio_file).stem}*"))) == 2**self.zoom_level if save_matrix else True

        if len(list(self.path_output_spectrogram.glob(f"{Path(audio_file).stem}*"))) == sum(2**i for i in range(self.zoom_level+1)) and check_existing_matrix():
            if overwrite:
                print(f"Existing files detected for audio file {audio_file}! They will be overwritten.")
                for old_file in self.path_output_spectrogram.glob(f"{Path(audio_file).stem}*"):
                    old_file.unlink()
                if save_matrix:
                    for old_matrix in self.path_output_spectrogram_matrix.glob(f"{Path(audio_file).stem}*"):
                        old_matrix.unlink()
            else:
                print(f"The spectrograms for the file {audio_file} have already been generated, skipping...")
                return
        
        if audio_file not in os.listdir(self.audio_path):
            raise FileNotFoundError(
                f"The file {audio_file} must be in {self.audio_path} in order to be processed."
            )
        
        if self.data_normalization == "zscore" and self.spectro_normalization != "spectrum":
            self.spectro_normalization = "spectrum"
            print("WARNING: the spectrogram normalization has been changed to spectrum because the data will be normalized using zscore.")
        

        print(f"Generating spectrograms for {audio_file}...")
        #! Determination of zscore normalization parameters
        if self.data_normalization == "zscore" and Zscore != "original":

            df = pd.DataFrame()
            for dd in self.path.joinpath(OSMOSE_PATH.statistics).glob("SummaryStats*"):
                df = pd.concat([df, pd.read_csv(dd, header=0)])
            
            df.set_index('timestamp', inplace=True)
            df.index = pd.to_datetime(df.index)            
            
            if Zscore == "all":
                df["mean_avg"] = df["mean"].mean()   
                df["std_avg"] = df["std"].pow(2).apply(np.sqrt, raw=True)
            else:            
                df["mean_avg"] = df["mean"].groupby(df.index.to_period(Zscore)).transform('mean')
                df["std_avg"] = df["std"].pow(2).groupby(df.index.to_period(Zscore)).transform('mean').apply(np.sqrt, raw=True)
            
            self.__summStats = df
            self.__zscore_mean = self.__summStats[
            self.__summStats["filename"] == audio_file
            ]["mean_avg"].values[0]
            self.__zscore_std = self.__summStats[
                self.__summStats["filename"] == audio_file
            ]["std_avg"].values[0]

            print(f"Zscore mean : {self.__zscore_mean} and std : {self.__zscore_std}/")

        #! File processing
        data, sample_rate = safe_read(self.audio_path.joinpath(audio_file))

        if self.data_normalization == "instrument":
            data = (
                (data * self.peak_voltage)
                / self.sensitivity
                / 10 ** (self.gain_dB / 20)
            )

        bpcoef = signal.butter(
            20,
            np.array([max(self.hp_filter_min_freq, sys.float_info.epsilon), sample_rate / 2 - 1]),
            fs=sample_rate,
            output="sos",
            btype="bandpass",
        )
        data = signal.sosfilt(bpcoef, data)

        if adjust:
            make_path(self.path_output_spectrogram, mode=DPDEFAULT)

        self.gen_tiles(data=data, sample_rate=sample_rate, output_file=output_file, adjust=adjust)

    def gen_tiles(self, *, data: np.ndarray, sample_rate: int, output_file: Path, adjust: bool):
        """Generate spectrogram tiles corresponding to the zoom levels.

        Parameters
        ----------
        data : `np.ndarray`
            The audio data from which the tiles will be generated.
        sample_rate : `int`
            The sample rate of the audio data.
        output_file : `str`
            The name of the output spectrogram."""
        if self.data_normalization == "zscore" and self.zscore_duration:
            if (len(self.zscore_duration) > 0) and (self.zscore_duration != "original"):
                data = (data - self.__zscore_mean) / self.__zscore_std
            elif self.zscore_duration == "original":
                data = (data - np.mean(data)) / np.std(data)

            print(f"data mean : {np.mean(data)} and std : {np.std(data)}")

        duration = len(data) / int(sample_rate)

        nber_tiles_lowest_zoom_level = 2 ** (self.zoom_level -1)
        tile_duration = duration / nber_tiles_lowest_zoom_level

        Sxx_2 = np.empty((int(self.nfft / 2) + 1, 1))
        for tile in range(0, nber_tiles_lowest_zoom_level):
            start = tile * tile_duration
            end = start + tile_duration

            sample_data = data[int(start * sample_rate) : int(end * sample_rate)-1]

            Sxx, Freq = self.gen_spectro(
                data=sample_data,
                sample_rate=sample_rate,
                output_file=output_file.parent.joinpath(
                    f"{output_file.stem}_{nber_tiles_lowest_zoom_level}_{str(tile)}.png"
                ),
            )

            Sxx_2 = np.hstack((Sxx_2, Sxx))

        Sxx_lowest_level = Sxx_2[:, 1:]

        segment_times = np.linspace(
            0, len(data) / sample_rate, Sxx_lowest_level.shape[1]
        )[np.newaxis, :]

        #self.time_resolution[0] = segment_times[1] - segment_times[0]

        # loop over the zoom levels from the second lowest to the highest one
        for zoom_level in range(self.zoom_level)[::-1]: #zoom_level + 1
            nberspec = Sxx_lowest_level.shape[1] // (2**zoom_level)

            # loop over the tiles at each zoom level
            for tile in range(2**zoom_level):
                Sxx_int = Sxx_lowest_level[:, tile * nberspec : (tile + 1) * nberspec][
                    :, :: 2 ** (self.zoom_level - zoom_level)
                ]

                segment_times_int = segment_times[
                    :, tile * nberspec : (tile + 1) * nberspec
                ][:, :: 2 ** (self.zoom_level - zoom_level)]

                if self.spectro_normalization == "density":
                    log_spectro = 10 * np.log10(Sxx_int / (1e-12))
                if self.spectro_normalization == "spectrum":
                    log_spectro = 10 * np.log10(Sxx_int)

                self.generate_and_save_figures(
                    time=segment_times_int,
                    freq=Freq,
                    log_spectro=log_spectro,
                    output_file=output_file.parent.joinpath(
                        f"{output_file.stem}_{str(2 ** zoom_level)}_{str(tile)}.png"
                    ),
                    adjust=adjust
                )

    def gen_spectro(
        self, *, data: np.ndarray, sample_rate: int, output_file: Path
    ) -> Tuple[np.ndarray, np.ndarray[float]]:
        """Generate the spectrograms

        Parameters
        ----------
        data : `np.ndarray`
            The audio data from which the tiles will be generated.
        sample_rate : `int`
            The sample rate of the audio data.
        output_file : `str`
            The name of the output spectrogram.

        Returns
        -------
        Sxx : `np.NDArray[float64]`
        Freq : `np.NDArray[float]`
        """
        Noverlap = int(self.window_size * self.overlap / 100)

        win = np.hamming(self.window_size)
        if self.nfft < (self.window_size):
            if self.spectro_normalization == "density":
                scale_psd = 2.0
            if self.spectro_normalization == "spectrum":
                scale_psd = 2.0 * sample_rate
        else:
            if self.spectro_normalization == "density":
                scale_psd = 2.0 / (((win * win).sum()) * sample_rate)
            if self.spectro_normalization == "spectrum":
                scale_psd = 2.0 / ((win * win).sum())

        Nbech = np.size(data)
        Noffset = self.window_size - Noverlap
        Nbwin = int((Nbech - self.window_size) / Noffset)
        Freq = np.fft.rfftfreq(self.nfft, d=1 / sample_rate)

        Sxx = np.zeros([np.size(Freq), Nbwin])
        Time = np.linspace(0, Nbech / sample_rate, Nbwin)
        for idwin in range(Nbwin):
            if self.nfft < (self.window_size):
                x_win = data[idwin * Noffset : idwin * Noffset + self.window_size]
                _, Sxx[:, idwin] = signal.welch(
                    x_win,
                    fs=sample_rate,
                    window="hamming",
                    nperseg=int(self.nfft),
                    noverlap=int(self.nfft / 2),
                    scaling="density",
                )
            else:
                x_win = data[idwin * Noffset : idwin * Noffset + self.window_size] * win
                Sxx[:, idwin] = np.abs(np.fft.rfft(x_win, n=self.nfft)) ** 2
            Sxx[:, idwin] *= scale_psd

        if self.spectro_normalization == "density":
            log_spectro = 10 * np.log10((Sxx / (1e-12)) + (1e-20))
        if self.spectro_normalization == "spectrum":
            log_spectro = 10 * np.log10(Sxx + (1e-20))
            
        # save spectrogram matrices (intensity, time and freq) in a npz file
        if self.save_matrix:
            make_path(self.path_output_spectrogram_matrix, mode=DPDEFAULT)

            output_matrix = self.path_output_spectrogram_matrix.joinpath(
                output_file.name
            ).with_suffix(".npz")

            # TODO: add an option to force regeneration (in case of corrupted file)
            if not output_matrix.exists():
                np.savez(
                    output_matrix,
                    Sxx=Sxx,
                    log_spectro=log_spectro,
                    Freq=Freq,
                    Time=Time,
                )

                os.chmod(output_matrix, mode=FPDEFAULT)

        return Sxx, Freq

    def generate_and_save_figures(
        self,
        *,
        time: np.ndarray[float],
        freq: np.ndarray[float],
        log_spectro: np.ndarray[int],
        output_file: Path,
        adjust: bool
    ):
        """Write the spectrogram figures to the output file.

        Parameters
        ----------
        time : `np.NDArray[floating]`
        freq : `np.NDArray[floating]`
        log_spectro : `np.NDArray[signed int]`
        output_file : `str`
            The name of the spectrogram file."""
        if output_file.exists(): 
            print(f"The spectrogram {output_file.name} has already been generated, skipping...")
            return
        # Plotting spectrogram
        my_dpi = 100
        fact_x = 1.3
        fact_y = 1.3
        fig, ax = plt.subplots(
            nrows=1,
            ncols=1,
            figsize=(fact_x * 1800 / my_dpi, fact_y * 512 / my_dpi),
            dpi=my_dpi,
        )

        print(f"Log spectro: {np.amin(log_spectro)}-{np.amax(log_spectro)}\nDynamic: {self.dynamic_min}-{self.dynamic_max}")

        color_map = plt.cm.get_cmap(self.colormap)  # .reversed()
        plt.pcolormesh(time, freq, log_spectro, cmap=color_map)
        plt.clim(vmin=self.dynamic_min, vmax=self.dynamic_max)
        # plt.colorbar()
        if adjust:
            fig.axes[0].get_xaxis().set_visible(True)
            fig.axes[0].get_yaxis().set_visible(True)
            ax.set_ylabel('Frequency (Hz)')
            ax.set_xlabel('Time (s)')
            plt.colorbar()
        else:            
            fig.axes[0].get_xaxis().set_visible(False)
            fig.axes[0].get_yaxis().set_visible(False)
            ax.set_frame_on(False)
            ax.spines['right'].set_visible(False)
            ax.spines['left'].set_visible(False)
            ax.spines['bottom'].set_visible(False)
            ax.spines['top'].set_visible(False)

        # Saving spectrogram plot to file
        plt.savefig(output_file, bbox_inches="tight", pad_inches=0)
        plt.close()

        os.chmod(output_file, mode=FPDEFAULT)

        print(f"Successfully generated {output_file.name}.")

        metadata_input = self.path.joinpath(
            OSMOSE_PATH.spectrogram, "adjust_metadata.csv"
        )

        metadata_output = self.path.joinpath(
            OSMOSE_PATH.spectrogram,
            f"{str(self.spectro_duration)}_{str(self.dataset_sr)}",
            f"{str(self.nfft)}_{str(self.window_size)}_{str(self.overlap)}",
            "metadata.csv",
        )

        # Horrible. To change.
        try:
            if metadata_output.exists():
                metadata_output.unlink()
            shutil.copyfile(metadata_input, metadata_output)
            print(f"Written {metadata_output}")
        except:
            pass
        # try:
        #     if not self.adjust and metadata_input.exists() and not metadata_output.exists():
        #         metadata_input.rename(metadata_output)
        # except:
        #     pass

    # endregion

    def process_all_files(self, *, save_matrix: bool = False):
        """Process all the files in the dataset and generates the spectrograms. It uses the python multiprocessing library
        to parallelise the computation, so it is less efficient to use this method rather than the job scheduler if run on a cluster.
        """

        kwargs = {"save_matrix": save_matrix}

        map_process_file = partial(self.process_file, **kwargs)

        with mp.Pool(processes=min(self.batch_number, mp.cpu_count())) as pool:
            pool.map(map_process_file, self.list_wav_to_process)<|MERGE_RESOLUTION|>--- conflicted
+++ resolved
@@ -665,8 +665,152 @@
             self.pending_jobs = resample_job_id_list
             for process in processes:
                 process.join()
-
-<<<<<<< HEAD
+                
+        #! RESHAPING
+        # Reshape audio files to fit the maximum spectrogram size, whether it is greater or smaller.
+        reshape_job_id_list = []
+
+        if int(self.spectro_duration) != int(audio_file_origin_duration):
+            # We might reshape the files and create the folder. Note: reshape function might be memory-heavy and deserve a proper qsub job.
+            if self.spectro_duration > int(
+                audio_file_origin_duration
+            ) and reshape_method in ["none", "legacy"]:
+                raise ValueError(
+                    "Spectrogram size cannot be greater than file duration. If you want to automatically reshape your audio files to fit the spectrogram size, consider setting the reshape method to 'reshape'."
+                )
+
+            print(
+                f"Automatically reshaping audio files to fit the spectro duration value. Files will be {self.spectro_duration} seconds long."
+            )
+
+            if reshape_method == "classic":
+                # build job, qsub, stuff
+
+                input_files = self.audio_path if resample_done else self.path_input_audio_file
+
+                nb_reshaped_files = (
+                    audio_file_origin_duration * audio_file_count
+                ) / self.spectro_duration
+                metadata["audio_file_count"] = nb_reshaped_files
+                next_offset_beginning = 0
+                offset_end = 0
+                i_max = -1
+
+                for batch in range(self.batch_number):
+                    
+                    if i_max >= len(self.list_wav_to_process) - 1:
+                        continue
+
+                    offset_beginning = next_offset_beginning
+                    next_offset_beginning = 0
+
+                    i_min = i_max + (1 if not offset_beginning else 0)
+                    i_max = (
+                        i_min + batch_size
+                        if batch < self.batch_number - 1
+                        and i_min + batch_size < len(self.list_wav_to_process)
+                        else len(self.list_wav_to_process) - 1
+                    )  # If it is the last batch, take all files
+
+                    if merge_on_reshape:
+                        while (
+                            (
+                                (i_max - i_min + 1) * audio_file_origin_duration
+                                - offset_end
+                                - offset_beginning  # Determines if the offset would require more than one file
+                            )
+                            % self.spectro_duration
+                            > audio_file_origin_duration
+                            and i_max < len(self.list_wav_to_process)
+                        ) or (
+                            i_max - i_min + offset_end - offset_beginning + 1
+                        ) * audio_file_origin_duration < self.spectro_duration:
+                            i_max += 1
+
+                        last_file_behavior = (
+                            "pad"
+                            if batch == self.batch_number - 1
+                            or i_max == len(self.list_wav_to_process) - 1
+                            else "discard"
+                        )
+
+                        offset_end = (
+                            (i_max - i_min + 1) * audio_file_origin_duration
+                            - offset_beginning
+                        ) % self.spectro_duration
+                        if offset_end:
+                            next_offset_beginning = audio_file_origin_duration - offset_end
+                        else:
+                            offset_end = 0  # ? ack
+
+                    if self.__local:
+                        process = mp.Process(
+                            target=reshape,
+                            kwargs={
+                                "input_files": input_files,
+                                "chunk_size": int(self.spectro_duration),
+                                "output_dir_path": self.audio_path,
+                                "offset_beginning": int(offset_beginning),
+                                "offset_end": int(offset_end),
+                                "batch_ind_min": i_min,
+                                "batch_ind_max": i_max,
+                                "last_file_behavior": last_file_behavior,
+                                "timestamp_path": self.path_input_audio_file.joinpath("timestamp.csv"),
+                                "merge_files": merge_on_reshape
+                            },
+                        )
+
+                        process.start()
+                        processes.append(process)
+                    else:
+                        self.jb.build_job_file(
+                            script_path=Path(inspect.getfile(reshape)).resolve(),
+                            script_args=f"--input-files {input_files} --chunk-size {int(self.spectro_duration)} --batch-ind-min {i_min}\
+                                        --batch-ind-max {i_max} --output-dir {self.audio_path} --timestamp-path {self.path_input_audio_file.joinpath('timestamp.csv')}\
+                                        --offset-beginning {int(offset_beginning)} --offset-end {int(offset_end)}\
+                                        --last-file-behavior {last_file_behavior} {'--force' if force_init else ''}\
+                                        {'--overwrite' if resample_done else ''} {'--no-merge' if not merge_on_reshape else ''}",
+                            jobname="OSmOSE_reshape_py",
+                            preset="low",
+                            mem="30G",
+                            walltime="04:00:00",
+                            logdir=self.path.joinpath("log")
+                        )
+
+                        job_id = self.jb.submit_job(dependency=resample_job_id_list)
+                        reshape_job_id_list += job_id
+                self.pending_jobs = reshape_job_id_list
+
+                for process in processes:
+                    process.join()
+
+            elif reshape_method == "legacy":
+                silence_arg = "-s" if pad_silence else ""
+                for batch in range(self.batch_number):
+                    i_min = batch * batch_size
+                    i_max = (
+                        i_min + batch_size
+                        if batch < self.batch_number - 1
+                        else len(self.list_wav_to_process)
+                    )  # If it is the last batch, take all files
+                    self.jb.build_job_file(
+                        script_path=Path(__file__).parent.joinpath("cluster", "reshaper.sh"),
+                        script_args=f"-d {self.path} -i {self.path_input_audio_file.name} -t {dataset_sr} \
+                                    -m {i_min} -x {i_max} -o {self.audio_path} -n {self.spectro_duration} {silence_arg}",
+                        jobname="OSmOSE_reshape_bash",
+                        preset="low",
+                        mem="20G",
+                        logdir=self.path.joinpath("log")
+                    )
+
+                    job_id = self.jb.submit_job(dependency=resample_job_id_list)
+                    reshape_job_id_list += job_id
+                    self.pending_jobs = reshape_job_id_list
+        else:
+            if self.path_input_audio_file != self.audio_path and not self.audio_path.joinpath("timestamp.csv"):
+                # The timestamp.csv is recreated by the reshaping step. We only need to copy it if we don't reshape.
+                shutil.copy(self.path_input_audio_file.joinpath("timestamp.csv"), self.audio_path.joinpath("timestamp.csv"))
+
         #! ZSCORE NORMALIZATION
         norma_job_id_list = []
         if (
@@ -720,205 +864,6 @@
             for process in processes:
                 process.join()
 
-=======
->>>>>>> f50dfda1
-        #! RESHAPING
-        # Reshape audio files to fit the maximum spectrogram size, whether it is greater or smaller.
-        reshape_job_id_list = []
-
-        if int(self.spectro_duration) != int(audio_file_origin_duration):
-            # We might reshape the files and create the folder. Note: reshape function might be memory-heavy and deserve a proper qsub job.
-            if self.spectro_duration > int(
-                audio_file_origin_duration
-            ) and reshape_method in ["none", "legacy"]:
-                raise ValueError(
-                    "Spectrogram size cannot be greater than file duration. If you want to automatically reshape your audio files to fit the spectrogram size, consider setting the reshape method to 'reshape'."
-                )
-
-            print(
-                f"Automatically reshaping audio files to fit the spectro duration value. Files will be {self.spectro_duration} seconds long."
-            )
-
-            if reshape_method == "classic":
-                # build job, qsub, stuff
-
-                input_files = self.audio_path if resample_done else self.path_input_audio_file
-
-                nb_reshaped_files = (
-                    audio_file_origin_duration * audio_file_count
-                ) / self.spectro_duration
-                metadata["audio_file_count"] = nb_reshaped_files
-                next_offset_beginning = 0
-                offset_end = 0
-                i_max = -1
-
-                for batch in range(self.batch_number):
-                    
-                    if i_max >= len(self.list_wav_to_process) - 1:
-                        continue
-
-                    offset_beginning = next_offset_beginning
-                    next_offset_beginning = 0
-
-                    i_min = i_max + (1 if not offset_beginning else 0)
-                    i_max = (
-                        i_min + batch_size
-                        if batch < self.batch_number - 1
-                        and i_min + batch_size < len(self.list_wav_to_process)
-                        else len(self.list_wav_to_process) - 1
-                    )  # If it is the last batch, take all files
-
-                    if merge_on_reshape:
-                        while (
-                            (
-                                (i_max - i_min + 1) * audio_file_origin_duration
-                                - offset_end
-                                - offset_beginning  # Determines if the offset would require more than one file
-                            )
-                            % self.spectro_duration
-                            > audio_file_origin_duration
-                            and i_max < len(self.list_wav_to_process)
-                        ) or (
-                            i_max - i_min + offset_end - offset_beginning + 1
-                        ) * audio_file_origin_duration < self.spectro_duration:
-                            i_max += 1
-
-                        last_file_behavior = (
-                            "pad"
-                            if batch == self.batch_number - 1
-                            or i_max == len(self.list_wav_to_process) - 1
-                            else "discard"
-                        )
-
-                        offset_end = (
-                            (i_max - i_min + 1) * audio_file_origin_duration
-                            - offset_beginning
-                        ) % self.spectro_duration
-                        if offset_end:
-                            next_offset_beginning = audio_file_origin_duration - offset_end
-                        else:
-                            offset_end = 0  # ? ack
-
-                    if self.__local:
-                        process = mp.Process(
-                            target=reshape,
-                            kwargs={
-                                "input_files": input_files,
-                                "chunk_size": int(self.spectro_duration),
-                                "output_dir_path": self.audio_path,
-                                "offset_beginning": int(offset_beginning),
-                                "offset_end": int(offset_end),
-                                "batch_ind_min": i_min,
-                                "batch_ind_max": i_max,
-                                "last_file_behavior": last_file_behavior,
-                                "timestamp_path": self.path_input_audio_file.joinpath("timestamp.csv"),
-                                "merge_files": merge_on_reshape
-                            },
-                        )
-
-                        process.start()
-                        processes.append(process)
-                    else:
-                        self.jb.build_job_file(
-                            script_path=Path(inspect.getfile(reshape)).resolve(),
-                            script_args=f"--input-files {input_files} --chunk-size {int(self.spectro_duration)} --batch-ind-min {i_min}\
-                                        --batch-ind-max {i_max} --output-dir {self.audio_path} --timestamp-path {self.path_input_audio_file.joinpath('timestamp.csv')}\
-                                        --offset-beginning {int(offset_beginning)} --offset-end {int(offset_end)}\
-                                        --last-file-behavior {last_file_behavior} {'--force' if force_init else ''}\
-                                        {'--overwrite' if resample_done else ''} {'--no-merge' if not merge_on_reshape else ''}",
-                            jobname="OSmOSE_reshape_py",
-                            preset="low",
-                            mem="30G",
-                            walltime="04:00:00",
-                            logdir=self.path.joinpath("log")
-                        )
-
-                        job_id = self.jb.submit_job(dependency=resample_job_id_list)
-                        reshape_job_id_list += job_id
-                self.pending_jobs = reshape_job_id_list
-
-                for process in processes:
-                    process.join()
-
-            elif reshape_method == "legacy":
-                silence_arg = "-s" if pad_silence else ""
-                for batch in range(self.batch_number):
-                    i_min = batch * batch_size
-                    i_max = (
-                        i_min + batch_size
-                        if batch < self.batch_number - 1
-                        else len(self.list_wav_to_process)
-                    )  # If it is the last batch, take all files
-                    self.jb.build_job_file(
-                        script_path=Path(__file__).parent.joinpath("cluster", "reshaper.sh"),
-                        script_args=f"-d {self.path} -i {self.path_input_audio_file.name} -t {dataset_sr} \
-                                    -m {i_min} -x {i_max} -o {self.audio_path} -n {self.spectro_duration} {silence_arg}",
-                        jobname="OSmOSE_reshape_bash",
-                        preset="low",
-                        mem="20G",
-                        logdir=self.path.joinpath("log")
-                    )
-
-                    job_id = self.jb.submit_job(dependency=resample_job_id_list)
-                    reshape_job_id_list += job_id
-                    self.pending_jobs = reshape_job_id_list
-        else:
-            if self.path_input_audio_file != self.audio_path and not self.audio_path.joinpath("timestamp.csv"):
-                # The timestamp.csv is recreated by the reshaping step. We only need to copy it if we don't reshape.
-                shutil.copy(self.path_input_audio_file.joinpath("timestamp.csv"), self.audio_path.joinpath("timestamp.csv"))
-
-        #! ZSCORE NORMALIZATION
-        norma_job_id_list = []
-        if (
-            #os.listdir(self.path.joinpath(OSMOSE_PATH.statistics))
-            self.data_normalization == "zscore"
-            and self.zscore_duration is not None
-            and (len(os.listdir(self.path.joinpath(OSMOSE_PATH.statistics))) == 0
-            or force_init)
-        ):
-            shutil.rmtree(self.path.joinpath(OSMOSE_PATH.statistics), ignore_errors=True)
-            make_path(self.path.joinpath(OSMOSE_PATH.statistics), mode=DPDEFAULT)
-            for batch in range(self.batch_number):
-                i_min = batch * batch_size
-                i_max = (
-                    i_min + batch_size
-                    if batch < self.batch_number - 1
-                    else len(self.list_wav_to_process)
-                )  # If it is the last batch, take all files
-                if self.__local:
-                    process = mp.Process(
-                        target=compute_stats,
-                        kwargs={
-                            "input_dir": self.path_input_audio_file,
-                            "output_file": self.path.joinpath(
-                                OSMOSE_PATH.statistics,
-                                "SummaryStats_" + str(i_min) + ".csv",
-                            ),
-                            "target_sr": self.dataset_sr,
-                            "batch_ind_min": i_min,
-                            "batch_ind_max": i_max,
-                        },
-                    )
-
-                    process.start()
-                    processes.append(process)
-                else:
-                    jobfile = self.jb.build_job_file(
-                        script_path=Path(inspect.getfile(compute_stats)).resolve(),
-                        script_args=f"--input-dir {self.path_input_audio_file} --hp-filter-min-freq {self.hp_filter_min_freq} \
-                                    --batch-ind-min {i_min} --batch-ind-max {i_max} --output-file {self.path.joinpath(OSMOSE_PATH.statistics, 'SummaryStats_' + str(i_min) + '.csv')}",
-                        jobname="OSmOSE_get_zscore_params",
-                        preset="low",
-                        logdir=self.path.joinpath("log")
-                    )
-
-                    job_id = self.jb.submit_job(dependency=reshape_job_id_list if reshape_job_id_list else resample_job_id_list)
-                    norma_job_id_list += job_id
-            
-            self.pending_jobs = norma_job_id_list
-
-            for process in processes:
-                process.join()
 
         metadata["dataset_fileDuration"] = self.spectro_duration
         new_meta_path = self.audio_path.joinpath("metadata.csv")
