--- conflicted
+++ resolved
@@ -78,11 +78,7 @@
 
         if skip_perms:
             print(
-<<<<<<< HEAD
-                "It seems you are on a non-Unix operating system (probably Windows). The build() method will not work as intended and permission might be uncorrectly set."
-=======
-                "It seems you are on a non-Unix operating system (probably Windows). The build_dataset() method will not work as intended and permission might be incorrectly set."
->>>>>>> 32ba7cdd
+                "It seems you are on a non-Unix operating system (probably Windows). The build() method will not work as intended and permission might be incorrectly set."
             )
 
         pd.set_option("display.float_format", lambda x: "%.0f" % x)
