import os
from pathlib import Path
from typing import Union, Tuple, List
from datetime import datetime
from statistics import fmean as mean
import shutil
from os import PathLike
import sys
import re
import soundfile as sf

try:
    import grp

    skip_perms = False
except ModuleNotFoundError:
    skip_perms = True

import pandas as pd
import numpy as np
from tqdm import tqdm
<<<<<<< HEAD
from OSmOSE.utils.audio_utils import get_all_audio_files
from OSmOSE.utils.timestamp_utils import (
    check_epoch,
    associate_timestamps,
    strftime_osmose_format,
)
from OSmOSE.utils.core_utils import check_n_files, set_umask
=======
from OSmOSE.utils.timestamp_utils import check_epoch
from OSmOSE.utils.core_utils import check_n_files, set_umask, chmod_if_needed
>>>>>>> c527c9fc
from OSmOSE.utils.path_utils import make_path
from OSmOSE.config import DPDEFAULT, FPDEFAULT, OSMOSE_PATH, TIMESTAMP_FORMAT_AUDIO_FILE


class Dataset:
    """Super class used to create dataset compatible with the rest of the package.

    A dataset is a set of audio files located in a folder whose name is the dataset name.
    The files must be in the `raw/audio/original`subfolder. and be alongside a `timestamp.csv` file, which includes
    the name of the file and the associated timestamp, in the `%Y-%m-%dT%H:%M:%S.%fZ` strftime format.

    This file can be created using the `OSmOSE.write_timestamp` function.
    """

    def __init__(
        self,
        dataset_path: str,
        *,
        gps_coordinates: Union[str, list, Tuple] = None,
        depth: Union[str, int] = None,
        timezone: str = "+00:00",
        owner_group: str = None,
        original_folder: str = None,
        local: bool = True,
    ) -> None:
        """Instanciate the dataset with at least its path.

        Parameters
        ----------
        dataset_path : `str`
            The absolute path to the dataset folder. The last folder in the path will be considered as the name of the dataset.

        gps_coordinates : `str` or `list` or `Tuple`, optional, keyword-only
            The GPS coordinates of the listening location. If it is of type `str`, it must be the name of a csv file located in `data/auxiliary`,
            otherwise a list or a tuple with the first element being the latitude coordinates and second the longitude coordinates.

        owner_group : `str`, optional, keyword-only
            The name of the group using the OsmOSE package. All files created using this dataset will be accessible by the osmose group.
            Will not work on Windows.

        original_folder : `str`, optional, keyword-only
            The path to the folder containing the original audio files. It can be set right away, passed in the build() function or automatically detected.

        Example
        -------
        >>> from pathlib import Path
        >>> from OSmOSE import Dataset
        >>> dataset = Dataset(Path("home","user","my_dataset"), coordinates = [49.2, -5], owner_group = "gosmose")
        """
        assert isinstance(dataset_path, Path) or isinstance(
            dataset_path, str
        ), f"Expected value to be a Path or a string, but got {type(dataset_path).__name__}"
        # assert gps_coordinates

        self.__path = Path(dataset_path)
        self.__name = self.__path.stem
        self.owner_group = owner_group
        self.__gps_coordinates = []
        self.__depth = None
        self.__local = local
        self.timezone = timezone

        if gps_coordinates is not None:
            self.gps_coordinates = gps_coordinates

        if depth is not None:
            self.depth = depth

        self.__original_folder = original_folder

        if skip_perms:
            print(
                "It seems you are on a non-Unix operating system (probably Windows). The build() method will not work as intended and permission might be incorrectly set."
            )

        pd.set_option("display.float_format", lambda x: "%.0f" % x)

    @property
    def name(self):
        """str: The Dataset name. It is readonly."""
        return self.__name

    @property
    def path(self):
        """Path: The Dataset path. It is readonly."""
        return self.__path

    @property
    def original_folder(self):
        """Path: The folder containing the original audio file."""
        return (
            self.__original_folder
            if self.__original_folder
            else self._get_original_after_build()
        )

    @property
    def gps_coordinates(
        self,
    ) -> Union[Tuple[float, float], Tuple[Tuple[float, float], Tuple[float, float]]]:
        """The GPS coordinates of the listening location. First element is latitude, second is longitude.

        GPS coordinates are used to localize the dataset and required for some utilities, like the
        weather and environment utility.

        Parameter
        ---------
        coordinates: `str` or `list` or `tuple`
            If the coordinates are a string, it must be the name of a csv file located in `data/auxiliary/instrument/`, containing two columns: 'lat' and 'lon'
            Else, they can be either a list or a tuple of two float, the first being the latitude and second the longitude; or a
            list or a tuple containing two lists or tuples respectively of floats. In this case, the coordinates are not treated as a point but
            as an area.

        Returns
        -------
        The GPS coordinates as a tuple.
        """
        return self.__gps_coordinates

    @gps_coordinates.setter
    def gps_coordinates(
        self,
        new_coordinates: Union[
            str,
            List[float],
            List[List[float]],
            Tuple[float, float],
            Tuple[Tuple[float, float], Tuple[float, float]],
        ],
    ):
        match new_coordinates:
            case str():
                aux_data_path = next(self.path.rglob(new_coordinates), False)

                if aux_data_path:
                    self.__gps_coordinates = check_epoch(pd.read_csv(aux_data_path))
                    """
                    csvFileArray = pd.read_csv(aux_data_path)
                    self.__gps_coordinates = [
                        np.mean(csvFileArray["lat"]),
                        np.mean(csvFileArray["lon"]),
                    ]"""
                else:
                    raise FileNotFoundError(
                        f"The {new_coordinates} has been found no where within {self.path}"
                    )

            case tuple():
                self.__gps_coordinates = new_coordinates
            case list():
                self.__gps_coordinates = new_coordinates
            case _:
                raise TypeError(
                    f"GPS coordinates must be either a list of coordinates or the name of csv containing the coordinates, but {type(new_coordinates)} found."
                )

    @property
    def depth(
        self,
    ) -> int:
        """The depth of the hydrophone, in meter.

        Parameter
        ---------
        depth: `str` or `int`
            If the depth is a string, it must be the name of a csv file located in `data/auxiliary/instrument/`, containing at least a column 'depth'

        Returns
        -------
        The depth as an int.
        """
        return self.__depth

    @depth.setter
    def depth(
        self,
        new_depth: Union[
            str,
            int,
        ],
    ):
        match new_depth:
            case str():
                aux_data_path = next(self.path.rglob(new_depth), False)
                if aux_data_path:
                    self.__depth = check_epoch(pd.read_csv(aux_data_path))
                    """
                    csvFileArray = pd.read_csv(aux_data_path)
                    self.__depth = int(np.mean(csvFileArray["depth"]))"""
                else:
                    raise FileNotFoundError(
                        f"The {new_depth} has been found no where within {self.path}"
                    )

            case int():
                self.__depth = new_depth
            case _:
                raise TypeError(
                    f"Variable depth must be either an int value for fixed hydrophone or a csv filename for moving hydrophone"
                )

    @property
    def owner_group(self):
        """str: The Unix group able to interact with the dataset."""
        if self.__group is None:
            print(
                "The OSmOSE group name is not defined. Please specify the group name before trying to build the dataset."
            )
        return self.__group

    @owner_group.setter
    def owner_group(self, value):
        if skip_perms:
            print("Cannot set osmose group on a non-Unix operating system.")
            self.__group = None
            return
        if value:
            try:
                gid = grp.getgrnam(value).gr_gid
            except KeyError as e:
                raise KeyError(
                    f"The group {value} does not exist on the system. Full error trace: {e}"
                )

        self.__group = value

    def build(
        self,
        *,
        original_folder: str = None,
        owner_group: str = None,
        date_template: str = "%Y%m%d_%H%M%S",
        bare_check: bool = False,
        auto_normalization: bool = False,
        force_upload: bool = False,
        number_test_bad_files: int = 1,
        dico_aux_substring: dict = {
            "instrument": ["depth", "gps"],
            "environment": ["insitu"],
        },
    ) -> Path:
        """
        Set up the architecture of the dataset.

        The following operations will be performed on the dataset. None of them are destructive:
            - open and read the header of audio files located in `raw/audio/original/`.
            - rename files containing illegal characters.
            - generate some stastics regarding the files and dataset durations.
            - write the raw/metadata.csv file.
            - Identify and record files with anomalies (short duration, unreadable header...).
            - Set the permission of the dataset to the osmose group.

        Parameters
        ----------
            original_folder: `str`, optional, keyword-only
                The name of the folder containing the original audio file. It is named "original" by convention.
                If none is passed, the program expects to find either only one folder in the dataset audio folder, or
                a folder named `original`
            owner_group: `str`, optional, keyword_only
                The name of the group using the osmose dataset. It will have all permissions over the dataset.
            date_template: `str`, optional, keyword_only
                the date template in strftime format. For example, `2017/02/24` has the template `%Y/%m/%d`.
                It is used to generate automatically the timestamp.csv file. Alternatively, you can call the script to create the timestamp file first.
                If no template is provided, will assume that the file already exists. In future versions, the template will be guessed automatically.
                For more information on strftime template, see https://strftime.org/.
            bare_check : `bool`, optional, keyword_only
                Only do the checks and build steps that requires low resource usage. If you build the dataset on a login node or
                if you are sure it is already good to use, set to True. Otherwise, it should be inside a job. Default is False.
            auto_normalization: `bool`, optional, keyword_only
                If true, automatically normalize audio files if the data would cause issues downstream. The default is False.
            force_upload: `bool`, optional, keyword_only
                If true, ignore the file anomalies and build the dataset anyway. The default is False.

        Returns
        -------
            dataset: `Dataset`
                The dataset object.

        Example
        -------
            >>> from pathlib import Path
            >>> from OSmOSE import Dataset
            >>> dataset = Dataset(Path("home","user","my_dataset"))
            >>> dataset.build()

            DONE ! your dataset is on OSmOSE platform !
        """
        metadata_path = next(
            self.path.joinpath(OSMOSE_PATH.raw_audio).rglob("metadata.csv"), False
        )
        if (
            metadata_path
            and metadata_path.exists()
            and pd.read_csv(metadata_path)["is_built"][0]
            and not force_upload
        ):
            print(
                "This dataset has already been built. To run the build() method on an already built dataset, you have to use the force_upload parameter."
            )
            sys.exit()

        if self.gps_coordinates is None:
            raise ValueError(f"GPS coordinates must be defined !")
        if self.depth is None:
            raise ValueError(f"Depth must be defined !")

        self.dico_aux_substring = dico_aux_substring

        if not self.__local:
            set_umask()
            if owner_group is None:
                owner_group = self.owner_group

            if not skip_perms:
                print("\nSetting OSmOSE permission to the dataset...\n")
                if owner_group:
                    gid = grp.getgrnam(owner_group).gr_gid
                    try:
                        os.chown(self.path, -1, gid)
                    except PermissionError:
                        print(
                            f"You have not the permission to change the owner of the {self.path} folder. This might be because you are trying to rebuild an existing dataset. The group owner has not been changed."
                        )

                # Add the setgid bid to the folder's permissions, in order for subsequent created files to be created by the same user group.
                chmod_if_needed(path=self.path, mode=DPDEFAULT)

        path_raw_audio = (
            original_folder
            if original_folder is not None
            else self._find_or_create_original_folder()
        )

        path_timestamp_formatted = path_raw_audio.joinpath("timestamp.csv")
        user_timestamp = (
            path_timestamp_formatted.exists()
        )  # TODO: Formatting audio files beforehand will make this obsolete

        if not user_timestamp:
            self._write_timestamp_csv_from_audio_files(
                audio_path=path_raw_audio, date_template=date_template
            )

        resume_test_anomalies = path_raw_audio.joinpath("resume_test_anomalies.txt")

        # read the timestamp.csv file
        timestamp_csv = pd.read_csv(path_timestamp_formatted)["timestamp"].values
        filename_csv = pd.read_csv(path_timestamp_formatted)["filename"].values

        # intialize the dataframe to collect audio metadata from header
        audio_metadata = pd.DataFrame(
            columns=[
                "filename",
                "timestamp",
                "duration",
                "origin_sr",
                "duration_inter_file",
                "size",
                "sampwidth",
                "channel_count",
                "status_read_header",
            ]
        )
        audio_metadata["status_read_header"] = audio_metadata[
            "status_read_header"
        ].astype(bool)

        audio_file_list = [Path(path_raw_audio, indiv) for indiv in filename_csv]

        if not True:
            number_bad_files = check_n_files(
                audio_file_list,
                number_test_bad_files,
                auto_normalization=auto_normalization,
            )
        else:
            number_bad_files = 0

        already_printed_1 = False
        for ind_dt in tqdm(range(len(timestamp_csv)), desc="Scanning audio files"):

            audio_file = audio_file_list[ind_dt]

            cur_timestamp, _ = self._format_timestamp(
                timestamp_csv[ind_dt], date_template, already_printed_1
            )
            # define final audio filename, especially we remove the sign '-' in filenames (because of our qsub_resample.sh)
            if ("-" in audio_file.name) or (":" in audio_file.name):
                cur_filename = audio_file.name.replace("-", "_").replace(":", "_")
                path_raw_audio.joinpath(audio_file.name).rename(
                    path_raw_audio.joinpath(cur_filename)
                )
                if ind_dt == 0:
                    print(
                        f"\n We do not accept the sign '-' in our filenames, we transformed them into '_'. In case you have to rebuild your dataset be careful to change your timestamp template accordingly.. \n"
                    )
            else:
                cur_filename = audio_file.name

            try:
                # origin_sr, frames, sampwidth, channel_count, size = read_header(
                #     path_raw_audio / cur_filename
                # )
                channel_count = sf.info(path_raw_audio / cur_filename).channels
                size = (path_raw_audio / cur_filename).stat().st_size
                # with wave.open(str(path_raw_audio / cur_filename), 'rb') as wav:
                #     sampwidth = wav.getsampwidth()
                sampwidth = sf.info(path_raw_audio / cur_filename).subtype

                sf_meta = sf.info(path_raw_audio / cur_filename)

            except Exception as e:
                print(f"error message making status read header False : \n {e}")
                # append audio metadata read from header for files with corrupted headers
                audio_metadata = pd.concat(
                    [
                        audio_metadata,
                        pd.DataFrame(
                            {
                                "filename": cur_filename,
                                "timestamp": cur_timestamp,
                                "duration": np.nan,
                                "origin_sr": np.nan,
                                "sampwidth": None,
                                "size": None,
                                "duration_inter_file": None,
                                "channel_count": None,
                                "status_read_header": False,
                            },
                            index=[0],
                        ),
                    ],
                    axis=0,
                )
                continue

            # append audio metadata read from header in the dataframe audio_metadata
            new_data = pd.DataFrame(
                {
                    "filename": cur_filename,
                    "timestamp": cur_timestamp,
                    "duration": sf_meta.duration,
                    "origin_sr": int(sf_meta.samplerate),
                    "sampwidth": sampwidth,
                    "size": size / 1e6,
                    "duration_inter_file": None,
                    "channel_count": channel_count,
                    "status_read_header": True,
                },
                index=[ind_dt],
            )
            new_data = new_data.dropna(axis=1, how="all")
            audio_metadata = pd.concat(
                [audio_metadata if not audio_metadata.empty else None, new_data], axis=0
            )

        audio_metadata["duration_inter_file"] = audio_metadata["duration"].diff()

        # write file_metadata.csv
        audio_metadata.to_csv(path_raw_audio.joinpath("file_metadata.csv"), index=False)
        chmod_if_needed(path=path_raw_audio / "file_metadata.csv", mode=FPDEFAULT)

        # define anomaly tests of level 0 and 1
        test_level0_1 = (
            len(
                np.unique(
                    audio_metadata["origin_sr"].values[
                        ~pd.isna(audio_metadata["origin_sr"].values)
                    ]
                )
            )
            == 1
        )
        test_level0_2 = number_bad_files == 0
        test_level0_3 = sum(audio_metadata["status_read_header"].values) == len(
            timestamp_csv
        )
        test_level1_1 = (
            len(
                np.unique(
                    audio_metadata["duration"].values[
                        ~pd.isna(audio_metadata["duration"].values)
                    ]
                )
            )
            == 1
        )
        list_tests_level0 = [test_level0_1, test_level0_2, test_level0_3]
        list_tests_level1 = [test_level1_1]

        # write resume_test_anomalies.txt
        if resume_test_anomalies.exists():
            status_text = "w"
        else:
            status_text = "a"
        lines = [
            "Anomalies of level 0",
            f"- Test 1 : {test_level0_1}",
            f"- Test 2 : {test_level0_2}",
            f"- Test 3 : {test_level0_3}",
            "---------------------",
            "Anomalies of level 1",
            f"- Test 1 : {test_level1_1}",
        ]
        lines = [
            ll.replace("False", "FAILED").replace("True", "PASSED") for ll in lines
        ]

        with open(resume_test_anomalies, status_text) as f:
            f.write("\n".join(lines))

        # write messages in prompt for user
        if (
            len(list_tests_level0) - sum(list_tests_level0) > 0
        ):  # if presence of anomalies of level 0
            print(
                f"\n\n Your dataset failed {len(list_tests_level0)-sum(list_tests_level0)} anomaly test of level 0 (over {len(list_tests_level0)}); see details below. \n Anomalies of level 0 block dataset uploading as long as they are present. Please correct your anomalies first, and try uploading it again after. \n You can inspect your metadata saved here {path_raw_audio.joinpath('file_metadata.csv')} using the notebook /home/datawork-osmose/osmose-datarmor/notebooks/metadata_analyzer.ipynb."
            )

            if (
                len(list_tests_level1) - sum(list_tests_level1) > 0
            ):  # if also presence of anomalies of level 1
                print(
                    f"\n Your dataset also failed {len(list_tests_level1)-sum(list_tests_level1)} anomaly test of level 1 (over {len(list_tests_level1)})."
                )

            with open(resume_test_anomalies) as f:
                print(f.read())

            # we remove timestamp.csv here to force its recreation as we may have changed the filenames during a first pass (eg - transformed into _)
            if (
                not user_timestamp
            ):  # in case where the user did not bring its own timestamp.csv file
                os.remove(path_raw_audio.joinpath("timestamp.csv"))

        elif (
            len(list_tests_level1) - sum(list_tests_level1) > 0
        ) and not force_upload:  # if presence of anomalies of level 1
            print(
                f"\n\n Your dataset failed {len(list_tests_level1)-sum(list_tests_level1)} anomaly test of level 1 (over {len(list_tests_level1)}); see details below. \n  Anomalies of level 1 block dataset uploading, but anyone can force it by setting the variable `force_upload` to True. \n You can inspect your metadata saved here {path_raw_audio.joinpath('file_metadata.csv')} using the notebook  /home/datawork-osmose/osmose-datarmor/notebooks/metadata_analyzer.ipynb. \n"
            )

            with open(resume_test_anomalies) as f:
                print(f.read())

            if not user_timestamp:
                os.remove(path_raw_audio.joinpath("timestamp.csv"))

        else:  # no anomalies
            # rebuild the timestamp.csv file (necessary as we might have changed filenames) and set permissions
            df = pd.DataFrame(
                {
                    "filename": audio_metadata["filename"].values,
                    "timestamp": audio_metadata["timestamp"].values,
                }
            )
            df.sort_values(by=["timestamp"], inplace=True)
            df.to_csv(path_raw_audio.joinpath("timestamp.csv"), index=False)

            chmod_if_needed(path=path_raw_audio / "timestamp.csv", mode=FPDEFAULT)

            # change name of the original wav folder
            new_folder_name = path_raw_audio.parent.joinpath(
                str(int(mean(audio_metadata["duration"].values)))
                + "_"
                + str(int(mean(audio_metadata["origin_sr"].values)))
            )

            if new_folder_name.exists():
                new_folder_name.rmdir()

            path_raw_audio = path_raw_audio.rename(new_folder_name)
            self.__original_folder = path_raw_audio

            for subpath in OSMOSE_PATH:
                if "data" in str(subpath):
                    make_path(self.path.joinpath(subpath), mode=DPDEFAULT)

            # rename filenames in the subset_files.csv if any to replace -' by '_'
            subset_path = OSMOSE_PATH.processed.joinpath("subset_files.csv")
            if subset_path.is_file():
                xx = pd.read_csv(subset_path, header=None).values
                pd.DataFrame(
                    [ff[0].replace("-", "_").replace(":", "_") for ff in xx]
                ).to_csv(subset_path, index=False, header=None)
                chmod_if_needed(path=subset_path, mode=FPDEFAULT)

            # write summary metadata.csv
            data = {
                "origin_sr": int(mean(audio_metadata["origin_sr"].values)),
                "sample_bits": list(set(audio_metadata["sampwidth"])),
                "channel_count": int(mean(audio_metadata["channel_count"].values)),
                "audio_file_count": len(audio_metadata["filename"].values),
                "start_date": timestamp_csv[0],
                "end_date": timestamp_csv[-1],
                "audio_file_origin_duration": int(
                    mean(audio_metadata["duration"].values)
                ),
                "audio_file_origin_volume": round(
                    mean(audio_metadata["size"].values), 1
                ),
                "dataset_origin_volume": max(
                    1, round(sum(audio_metadata["size"].values) / 1000)
                ),  # cannot be inferior to 1 GB
                "dataset_origin_duration": round(
                    sum(audio_metadata["duration"].values)
                ),
                "is_built": True,
                "audio_file_dataset_overlap": 0,
            }
            df = pd.DataFrame.from_records([data])
            df["lat"] = self.gps_coordinates[0]
            df["lon"] = self.gps_coordinates[1]
            df["depth"] = self.depth
            df["dataset_sr"] = int(mean(audio_metadata["origin_sr"].values))
            df["audio_file_dataset_duration"] = int(
                mean(audio_metadata["duration"].values)
            )
            df.to_csv(path_raw_audio.joinpath("metadata.csv"), index=False)
            chmod_if_needed(path=path_raw_audio / "metadata.csv", mode=FPDEFAULT)

            for path, _, files in os.walk(self.path.joinpath(OSMOSE_PATH.auxiliary)):
                for f in files:
                    if f.endswith((".csv")):
                        print(
                            f"\n Checking your timestamp format in {Path(path,f).name}"
                        )
                        self._format_timestamp(Path(path, f), date_template, False)

            print("\n DONE ! your dataset is on OSmOSE platform !")

    def _write_timestamp_csv_from_audio_files(
        self, audio_path: Path, date_template: str
    ):
        supported_audio_files = [file.name for file in get_all_audio_files(audio_path)]
        filenames_with_timestamps = associate_timestamps(
            audio_files=supported_audio_files, datetime_template=date_template
        )
        filenames_with_timestamps["timestamp"] = filenames_with_timestamps[
            "timestamp"
        ].apply(lambda t: strftime_osmose_format(t))
        filenames_with_timestamps.to_csv(
            audio_path / "timestamp.csv", index=False, na_rep="NaN"
        )
        os.chmod(audio_path / "timestamp.csv", mode=FPDEFAULT)

    def _format_timestamp(
        self,
        cur_timestamp_not_formatted: str,
        date_template: str,
        already_printed_1: int,
    ):
        format_OK = False

        if isinstance(cur_timestamp_not_formatted, PathLike):
            already_printed_1 = False
            list_cur_timestamp_formatted = []
            dataF = pd.read_csv(cur_timestamp_not_formatted)
            for val_timestamp_not_formatted in dataF["timestamp"].values:
                cur_timestamp_formatted, format_OK = self._format_timestamp(
                    val_timestamp_not_formatted, date_template, True
                )
                if format_OK:
                    print(f"-> Format OK \n")
                    return None
                else:
                    list_cur_timestamp_formatted.append(cur_timestamp_formatted)

            print(
                f"We reformatted timestamps in your file {cur_timestamp_not_formatted.name} \n"
            )
            dataF["timestamp"] = list_cur_timestamp_formatted

            dataF.to_csv(cur_timestamp_not_formatted, index=False)
            chmod_if_needed(path=cur_timestamp_not_formatted, mode=FPDEFAULT)

            return None

        # trick, we need to remove an ending Z so this code works properly, will need to be cleaned
        if cur_timestamp_not_formatted.endswith("Z"):
            cur_timestamp_not_formatted = cur_timestamp_not_formatted[:-1]
            if date_template and date_template.endswith("Z"):
                date_template = date_template[:-1]

        try:
            check_right_format = datetime.strptime(
                cur_timestamp_not_formatted, TIMESTAMP_FORMAT_AUDIO_FILE
            )
            cur_timestamp_formatted = cur_timestamp_not_formatted
            format_OK = True

        except Exception as e:
            if not already_printed_1:
                already_printed_1 = True
                print(
                    f"Timestamp format {cur_timestamp_not_formatted} does not fit our template {TIMESTAMP_FORMAT_AUDIO_FILE} let's reformat it"
                )
            if not date_template:
                raise FileNotFoundError(f"You have to define a date_template please.")
            else:
                date_obj = datetime.strptime(
                    cur_timestamp_not_formatted + self.timezone, date_template + "%z"
                )
                cur_timestamp_formatted = datetime.strftime(
                    date_obj, TIMESTAMP_FORMAT_AUDIO_FILE
                )

        return cur_timestamp_formatted, format_OK

    def _find_or_create_original_folder(self) -> Path:
        """Search for the original folder or create it from existing files.

            This function does in order:
        - If there is any audio file in the top directory, consider them all original and create the data/audio/original/ directory before
            moving all audio files in it.
        - If there is only one folder in the top directory, move it to /data/audio/original.
        - If there is a folder named "original" in the raw audio path, then return it
        - If there is only one folder in the raw audio path, then return it as the original.
        If none of the above is true, then a ValueError is raised as the original folder could not be found nor created.

            Returns
            -------
                original_folder: `Path`
                    The path to the folder containing the original files.

            Raises
            ------
                ValueError
                    If the original folder is not found and could not be created.
        """
        path_raw_audio = self.path / OSMOSE_PATH.raw_audio
        audio_files = []
        parent_dir_list = []

        make_path(path_raw_audio / "original", mode=DPDEFAULT)
        make_path(self.path / OSMOSE_PATH.other, mode=DPDEFAULT)
        make_path(self.path / OSMOSE_PATH.instrument, mode=DPDEFAULT)
        make_path(self.path / OSMOSE_PATH.environment, mode=DPDEFAULT)

        for path, _, files in os.walk(self.path):
            for f in files:
                if (
                    not Path(path, f).parent.name == "original"
                    and not Path(path, f).parent.name == "auxiliary"
                ):
                    if f.endswith((".wav", ".WAV", ".mp3", ".flac", ".FLAC")):
                        audio_files.append(Path(path, f))
                        if str(Path(path, f).parent) != str(self.path):
                            (
                                parent_dir_list.append(Path(path, f).parent)
                                if Path(path, f).parent not in parent_dir_list
                                else parent_dir_list
                            )
                    elif f == "timestamp.csv":
                        Path(path, f).rename(
                            path_raw_audio / "original" / "timestamp.csv"
                        )
                    else:
                        for key_dico in self.dico_aux_substring:
                            if re.search(
                                "|".join(self.dico_aux_substring[key_dico]), f
                            ):
                                Path(path, f).rename(
                                    self.path / OSMOSE_PATH.auxiliary / key_dico / f
                                )

        for audio in audio_files:
            audio.rename(path_raw_audio / "original" / audio.name)

        for parent_dir in parent_dir_list:
            if len(os.listdir(parent_dir)) > 0:
                print(
                    f"- Removing your subfolder: {parent_dir}, but be aware that you had the following non-wav data in your subfolder {parent_dir}: {os.listdir(parent_dir)} \n"
                )
            else:
                print(f"- Removing your subfolder: {parent_dir}\n")

            shutil.rmtree(parent_dir)

        return path_raw_audio / "original"

    def _get_original_after_build(self) -> Path:
        """Find the original folder path after the dataset has been built.

        Returns
        -------
            original_folder: `Path`
                The path to the folder containing the original audio file.

        Raises
        ------
            ValueError
                If no metadata.csv has been found and the original folder is not able to be found.
        """
        # First, grab any metadata.csv
        all_datasets = self.path.joinpath(OSMOSE_PATH.raw_audio).iterdir()
        while True:
            audio_dir = next(all_datasets)
            try:
                metadata_path = audio_dir.resolve().joinpath("metadata.csv")
            except StopIteration:
                # If we get to the end of the generator, it means that no metadata file has been found, so we raise a more explicit error.
                raise ValueError(
                    f"No metadata file found in {self.path.joinpath(OSMOSE_PATH.raw_audio, audio_dir)}. Impossible to find the original data file."
                )
            if metadata_path.exists():
                break

        metadata = pd.read_csv(metadata_path)
        # Catch the parameters inscribed in the original folder name
        audio_file_origin_duration = int(metadata["audio_file_origin_duration"][0])
        origin_sr = int(metadata["origin_sr"][0])

        self.__original_folder = self.path.joinpath(
            OSMOSE_PATH.raw_audio, f"{audio_file_origin_duration}_{origin_sr}"
        )

        return self.original_folder

    def __str__(self):
        metadata = pd.read_csv(self.original_folder.joinpath("metadata.csv"))
        displayed_metadata = {
            "audio_file_origin_duration": "(s)",
            "origin_sr": "(Hz)",
            "start_date": "",
            "end_date": "",
            "audio_file_count": "",
            "audio_file_origin_volume": "(MB)",
            "dataset_origin_volume": "(GB)",
        }  # restrain metadata to a shorter list of variables to be displayed, with their respective units
        preamble = f"Metadata of {self.name} :"
        metadata_str = "\n".join(
            f"- {key} : {metadata[key][0]} {unit}"
            for key, unit in displayed_metadata.items()
        )
        return f"{preamble}\n{metadata_str}"<|MERGE_RESOLUTION|>--- conflicted
+++ resolved
@@ -19,18 +19,13 @@
 import pandas as pd
 import numpy as np
 from tqdm import tqdm
-<<<<<<< HEAD
 from OSmOSE.utils.audio_utils import get_all_audio_files
 from OSmOSE.utils.timestamp_utils import (
     check_epoch,
     associate_timestamps,
     strftime_osmose_format,
 )
-from OSmOSE.utils.core_utils import check_n_files, set_umask
-=======
-from OSmOSE.utils.timestamp_utils import check_epoch
 from OSmOSE.utils.core_utils import check_n_files, set_umask, chmod_if_needed
->>>>>>> c527c9fc
 from OSmOSE.utils.path_utils import make_path
 from OSmOSE.config import DPDEFAULT, FPDEFAULT, OSMOSE_PATH, TIMESTAMP_FORMAT_AUDIO_FILE
 
