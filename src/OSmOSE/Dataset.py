--- conflicted
+++ resolved
@@ -103,13 +103,8 @@
         self.__original_folder = original_folder
 
         if skip_perms:
-<<<<<<< HEAD
             self.logger.debug(
                 "It seems you are on a non-Unix operating system (probably Windows). The build() method will not work as intended and permission might be incorrectly set."
-=======
-            print(
-                "It seems you are on a non-Unix operating system (probably Windows). The build() method will not work as intended and permission might be incorrectly set.",
->>>>>>> eb3ef0e1
             )
 
         pd.set_option("display.float_format", lambda x: "%.0f" % x)
@@ -244,13 +239,8 @@
     def owner_group(self):
         """str: The Unix group able to interact with the dataset."""
         if self.__group is None:
-<<<<<<< HEAD
             self.logger.warning(
                 "The OSmOSE group name is not defined. Please specify the group name before trying to build the dataset."
-=======
-            print(
-                "The OSmOSE group name is not defined. Please specify the group name before trying to build the dataset.",
->>>>>>> eb3ef0e1
             )
         return self.__group
 
@@ -345,28 +335,17 @@
             and pd.read_csv(metadata_path)["is_built"][0]
             and not force_upload
         ):
-<<<<<<< HEAD
             self.logger.warning(
                 "This dataset has already been built. To run the build() method on an already built dataset, you have to use the force_upload parameter."
-=======
-            print(
-                "This dataset has already been built. To run the build() method on an already built dataset, you have to use the force_upload parameter.",
->>>>>>> eb3ef0e1
             )
             sys.exit()
 
         if self.gps_coordinates is None:
-<<<<<<< HEAD
             self.logger.error(f"GPS coordinates must be defined !")
-            raise ValueError(f"GPS coordinates must be defined !")
+            raise ValueError("GPS coordinates must be defined !")
         if self.depth is None:
             self.logger.error(f"Depth must be defined !")
-            raise ValueError(f"Depth must be defined !")
-=======
-            raise ValueError("GPS coordinates must be defined !")
-        if self.depth is None:
             raise ValueError("Depth must be defined !")
->>>>>>> eb3ef0e1
 
         self.dico_aux_substring = dico_aux_substring
 
@@ -382,13 +361,8 @@
                     try:
                         os.chown(self.path, -1, gid)
                     except PermissionError:
-<<<<<<< HEAD
                         self.logger.error(
                             f"You have not the permission to change the owner of the {self.path} folder. This might be because you are trying to rebuild an existing dataset. The group owner has not been changed."
-=======
-                        print(
-                            f"You have not the permission to change the owner of the {self.path} folder. This might be because you are trying to rebuild an existing dataset. The group owner has not been changed.",
->>>>>>> eb3ef0e1
                         )
 
                 # Add the setgid bid to the folder's permissions, in order for subsequent created files to be created by the same user group.
@@ -463,13 +437,8 @@
                     path_raw_audio.joinpath(cur_filename),
                 )
                 if ind_dt == 0:
-<<<<<<< HEAD
                     self.logger.warning(
                         "We do not accept the sign '-' in our filenames, we transformed them into '_'. In case you have to rebuild your dataset be careful to change your timestamp template accordingly..."
-=======
-                    print(
-                        "\n We do not accept the sign '-' in our filenames, we transformed them into '_'. In case you have to rebuild your dataset be careful to change your timestamp template accordingly.. \n",
->>>>>>> eb3ef0e1
                     )
             else:
                 cur_filename = audio_file.name
@@ -593,25 +562,15 @@
         if (
             len(list_tests_level0) - sum(list_tests_level0) > 0
         ):  # if presence of anomalies of level 0
-<<<<<<< HEAD
             self.logger.warning(
                 f"Your dataset failed {len(list_tests_level0)-sum(list_tests_level0)} anomaly test of level 0 (over {len(list_tests_level0)}); see details below. \n Anomalies of level 0 block dataset uploading as long as they are present. Please correct your anomalies first, and try uploading it again after. \n You can inspect your metadata saved here {path_raw_audio.joinpath('file_metadata.csv')} using the notebook /home/datawork-osmose/osmose-datarmor/notebooks/metadata_analyzer.ipynb."
-=======
-            print(
-                f"\n\n Your dataset failed {len(list_tests_level0)-sum(list_tests_level0)} anomaly test of level 0 (over {len(list_tests_level0)}); see details below. \n Anomalies of level 0 block dataset uploading as long as they are present. Please correct your anomalies first, and try uploading it again after. \n You can inspect your metadata saved here {path_raw_audio.joinpath('file_metadata.csv')} using the notebook /home/datawork-osmose/osmose-datarmor/notebooks/metadata_analyzer.ipynb.",
->>>>>>> eb3ef0e1
             )
 
             if (
                 len(list_tests_level1) - sum(list_tests_level1) > 0
             ):  # if also presence of anomalies of level 1
-<<<<<<< HEAD
                 self.logger.warning(
                     f"Your dataset also failed {len(list_tests_level1)-sum(list_tests_level1)} anomaly test of level 1 (over {len(list_tests_level1)})."
-=======
-                print(
-                    f"\n Your dataset also failed {len(list_tests_level1)-sum(list_tests_level1)} anomaly test of level 1 (over {len(list_tests_level1)}).",
->>>>>>> eb3ef0e1
                 )
 
             with open(resume_test_anomalies) as f:
@@ -626,14 +585,9 @@
         elif (
             len(list_tests_level1) - sum(list_tests_level1) > 0
         ) and not force_upload:  # if presence of anomalies of level 1
-<<<<<<< HEAD
 
             self.logger.warning(
                 f"Your dataset failed {len(list_tests_level1)-sum(list_tests_level1)} anomaly test of level 1 (over {len(list_tests_level1)}); see details below. \n  Anomalies of level 1 block dataset uploading, but anyone can force it by setting the variable `force_upload` to True. \n You can inspect your metadata saved here {path_raw_audio.joinpath('file_metadata.csv')} using the notebook  /home/datawork-osmose/osmose-datarmor/notebooks/metadata_analyzer.ipynb."
-=======
-            print(
-                f"\n\n Your dataset failed {len(list_tests_level1)-sum(list_tests_level1)} anomaly test of level 1 (over {len(list_tests_level1)}); see details below. \n  Anomalies of level 1 block dataset uploading, but anyone can force it by setting the variable `force_upload` to True. \n You can inspect your metadata saved here {path_raw_audio.joinpath('file_metadata.csv')} using the notebook  /home/datawork-osmose/osmose-datarmor/notebooks/metadata_analyzer.ipynb. \n",
->>>>>>> eb3ef0e1
             )
 
             with open(resume_test_anomalies) as f:
@@ -719,15 +673,9 @@
 
             for path, _, files in os.walk(self.path.joinpath(OSMOSE_PATH.auxiliary)):
                 for f in files:
-<<<<<<< HEAD
                     if f.endswith((".csv")):
                         self.logger.debug(
                             f"\n Checking your timestamp format in {Path(path,f).name}"
-=======
-                    if f.endswith(".csv"):
-                        print(
-                            f"\n Checking your timestamp format in {Path(path,f).name}",
->>>>>>> eb3ef0e1
                         )
                         self._format_timestamp(Path(path, f), date_template, False)
 
@@ -785,21 +733,12 @@
                     True,
                 )
                 if format_OK:
-<<<<<<< HEAD
-                    self.logger.debug(f"-> Format OK")
-=======
-                    print("-> Format OK \n")
->>>>>>> eb3ef0e1
+                    self.logger.debug("-> Format OK")
                     return None
                 list_cur_timestamp_formatted.append(cur_timestamp_formatted)
 
-<<<<<<< HEAD
             self.logger.info(
                 f"We reformatted timestamps in your file {cur_timestamp_not_formatted.name}"
-=======
-            print(
-                f"We reformatted timestamps in your file {cur_timestamp_not_formatted.name} \n",
->>>>>>> eb3ef0e1
             )
             dataF["timestamp"] = list_cur_timestamp_formatted
 
@@ -825,25 +764,11 @@
         except Exception:
             if not already_printed_1:
                 already_printed_1 = True
-<<<<<<< HEAD
                 self.logger.warning(
                     f"Timestamp format {cur_timestamp_not_formatted} does not fit our template {TIMESTAMP_FORMAT_AUDIO_FILE} let's reformat it"
                 )
             if not date_template:
                 self.logger.error("You have to define a date_template please.")
-                raise FileNotFoundError(f"You have to define a date_template please.")
-            else:
-                date_obj = datetime.strptime(
-                    cur_timestamp_not_formatted + self.timezone, date_template + "%z"
-                )
-                cur_timestamp_formatted = datetime.strftime(
-                    date_obj, TIMESTAMP_FORMAT_AUDIO_FILE
-                )
-=======
-                print(
-                    f"Timestamp format {cur_timestamp_not_formatted} does not fit our template {TIMESTAMP_FORMAT_AUDIO_FILE} let's reformat it",
-                )
-            if not date_template:
                 raise FileNotFoundError("You have to define a date_template please.")
             date_obj = datetime.strptime(
                 cur_timestamp_not_formatted + self.timezone,
@@ -853,7 +778,6 @@
                 date_obj,
                 TIMESTAMP_FORMAT_AUDIO_FILE,
             )
->>>>>>> eb3ef0e1
 
         return cur_timestamp_formatted, format_OK
 
@@ -923,13 +847,8 @@
 
         for parent_dir in parent_dir_list:
             if len(os.listdir(parent_dir)) > 0:
-<<<<<<< HEAD
                 self.logger.warning(
                     f"- Removing your subfolder: {parent_dir}, but be aware that you had the following non-wav data in your subfolder {parent_dir}: {os.listdir(parent_dir)}"
-=======
-                print(
-                    f"- Removing your subfolder: {parent_dir}, but be aware that you had the following non-wav data in your subfolder {parent_dir}: {os.listdir(parent_dir)} \n",
->>>>>>> eb3ef0e1
                 )
             else:
                 self.logger.debug(f"- Removing your subfolder: {parent_dir}")
