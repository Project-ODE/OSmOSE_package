--- conflicted
+++ resolved
@@ -180,23 +180,14 @@
             print("Cannot set osmose group on a non-Unix operating system.")
             self.__group = None
             return
-<<<<<<< HEAD
         if value:
             try:
-                grp.getgrnam(value)
+              gid = grp.getgrnam(value).gr_gid
+              os.setegid(gid)
             except KeyError as e:
-                raise KeyError(
-                    f"The group {value} does not exist on the system. Full error trace: {e}"
-                )
-=======
-        try:
-            gid = grp.getgrnam(value).gr_gid
-            os.setegid(gid)
-        except KeyError as e:
-            raise KeyError(
+              raise KeyError(
                 f"The group {value} does not exist on the system. Full error trace: {e}"
             )
->>>>>>> 469c6745
 
         self.__group = value
 
@@ -458,19 +449,11 @@
                     gid = grp.getgrnam(owner_group).gr_gid
                     os.chown(self.path, -1, gid)
 
-<<<<<<< HEAD
-                os.chmod(self.path, 0o770)
+                os.chmod(self.path, 0o775)
                 for path in self.path.rglob("*"):
                     if owner_group:
                         os.chown(path, -1, gid)
-                    os.chmod(path, 0o770)
-=======
-                os.chown(self.path, -1, gid)
-                os.chmod(self.path, 0o774)
-                for path in self.path.rglob("*"):
-                    os.chown(path, -1, gid)
-                    os.chmod(path, 0o774)
->>>>>>> 469c6745
+                    os.chmod(path, 0o775)
 
         # write metadata.csv
         data = {
