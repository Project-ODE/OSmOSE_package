import re
import os
import datetime
import argparse
import pandas as pd
from pathlib import Path

from OSmOSE.config import *

__converter = {
    "%Y": r"[12][0-9]{3}",
    "%y": r"[0-9]{2}",
    "%m": r"(0[1-9]|1[0-2])",
    "%d": r"([0-2][0-9]|3[0-1])",
    "%H": r"([0-1][0-9]|2[0-4])",
    "%I": r"(0[1-9]|1[0-2])",
    "%p": r"(AM|PM)",
    "%M": r"[0-5][0-9]",
    "%S": r"[0-5][0-9]",
    "%f": r"[0-9]{6}",
}


def convert_template_to_re(date_template: str) -> str:
    """Converts a template in strftime format to a matching regular expression

    Parameter:
        date_template: the template in strftime format

    Returns:
        The regular expression matching the template"""

    res = ""
    i = 0
    while i < len(date_template):
        if date_template[i : i + 2] in __converter:
            res += __converter[date_template[i : i + 2]]
            i += 1
        else:
            res += date_template[i]
        i += 1

    return res


def write_timestamp(
    *,
    audio_path: str,
    date_template: str,
    timezone: str = "UTC",
    offset: tuple = None,
):
    """Read the dates in the filenames of audio files in the `audio_path` folder,
    according to the date template in strftime format or the offsets from the beginning and end of the date.

    The result is written in a file named `timestamp.csv` with no header and two columns in this format : [filename],[timestamp].
    The output date is in the template `'%Y-%m-%dT%H:%M:%S.%fZ'.

    Parameters
    ----------
        audio_path: `str`
            the path of the folder containing audio files
        date_template: `str`
            the date template in strftime format. For example, `2017/02/24` has the template `%Y/%m/%d`
            For more information on strftime template, see https://strftime.org/
        timezone: `str`, optional
            The timezone this timestamp was originally recorded in (the default is UTC).
        offsets: `tuple(int,int)`, optional
            a tuple containing the beginning and end offset of the date.
            The first element is the first character of the date, and the second is the last.
    """
    list_audio_file = sorted([file for file in Path(audio_path).glob("*.wav")])

    if len(list_audio_file) == 0:
<<<<<<< HEAD
        
        list_audio_file_WAV = sorted([file for file in Path(audio_path).glob("*.WAV")])

        if len(list_audio_file_WAV) > 0:

            print(
                f"Your audio files have a .WAV extension, we are changing it to the standard .wav extension"
                )
            
            for file_name in list_audio_file_WAV:
                os.rename(file_name, Path(audio_path).joinpath(file_name.stem+'.wav'))
        
        elif len(Path(audio_path).glob("*.mp3",".*flac"))>0:

            print(
                f"Your audio files do not have the right extension, we only accept wav audio files for the moment."
            )
                    
        else:
        
            print(
                f"No audio files found in the {audio_path} directory."
            )
            
=======
        raise ValueError(
            f"No audio file found in the {audio_path} directory."
        )

>>>>>>> f50dfda1
    timestamp = []
    filename_raw_audio = []

    converted = convert_template_to_re(date_template)
    for filename in list_audio_file:
        try:
            if offset:
                date_extracted = re.search(converted, filename.stem[offset[0] : offset[1] + 1])[0]
            else:
                date_extracted = re.search(converted, str(filename))[0]
        except TypeError:
            raise ValueError(
                f"The date template does not match any set of character in the file name {filename}\nMake sure you are not forgetting separator characters, or use the offsets parameter."
            )

        date_obj = datetime.datetime.strptime(date_extracted, date_template)
        dates = datetime.datetime.strftime(date_obj, "%Y-%m-%dT%H:%M:%S.%f")

        dates_final = dates[:-3] + "Z"

        print("filename->", filename)
        print("extracted timestamp->", dates_final, "\n")

        timestamp.append(dates_final)

        filename_raw_audio.append(filename.name)

    df = pd.DataFrame(
        {"filename": filename_raw_audio, "timestamp": timestamp}#, "timezone": timezone}
    )
    df.sort_values(by=["timestamp"], inplace=True)
    df.to_csv(
        Path(audio_path, "timestamp.csv"),
        index=False,
        na_rep="NaN",
        header=None
    )
    os.chmod(Path(audio_path, "timestamp.csv"), mode=FPDEFAULT)


if __name__ == "__main__":
    argparser = argparse.ArgumentParser()
    argparser.add_argument("--dataset-name", "-n", help="Name of the dataset.")
    argparser.add_argument(
        "--offset",
        "-s",
        help="Offset of the first date character in the dataset names. If the date is not immediately followed by the extension, please provide the offset between the end of the date and the extension of the file, separated by a hyphen (-).",
    )
    argparser.add_argument(
        "--date-template",
        "-d",
        help="The date template in strftime format. If not sure, input the whole file name.",
    )
    argparser.add_argument(
        "--timezone",
        "-t",
        default="UTC",
        help="The timezone the date was recorded in. Default is UTC.",
    )
    args = argparser.parse_args()

    if args.offset and "-" in args.offset:
        split = args.offset.split("-")
        offset = (int(split[0]), int(split[1]))
    elif args.offset:
        offset = int(args.offset)
    else:
        offset = None

    write_timestamp(
        audio_path=args.dataset_name,
        date_template=args.date_template,
        timezone=args.timezone,
        offsets=offset,
    )<|MERGE_RESOLUTION|>--- conflicted
+++ resolved
@@ -72,7 +72,6 @@
     list_audio_file = sorted([file for file in Path(audio_path).glob("*.wav")])
 
     if len(list_audio_file) == 0:
-<<<<<<< HEAD
         
         list_audio_file_WAV = sorted([file for file in Path(audio_path).glob("*.WAV")])
 
@@ -96,13 +95,7 @@
             print(
                 f"No audio files found in the {audio_path} directory."
             )
-            
-=======
-        raise ValueError(
-            f"No audio file found in the {audio_path} directory."
-        )
-
->>>>>>> f50dfda1
+  
     timestamp = []
     filename_raw_audio = []
 
