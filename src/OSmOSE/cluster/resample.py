--- conflicted
+++ resolved
@@ -42,14 +42,8 @@
 
     for audio_file in audio_files_list:
         tfm.build_file(
-<<<<<<< HEAD
-            input_filepath=audio_file,
-            output_filepath=output_dir.joinpath(audio_file.name),
-=======
             input_filepath=str(audio_file),
-            output_filepath=str(Path(output_dir, audio_file.name)),
->>>>>>> c4d08583
-        )
+            output_filepath=str(Path(output_dir, audio_file.name)))
 
         print(f"{audio_file.name} resampled to {target_sr}!")
 
