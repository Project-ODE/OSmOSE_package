from pathlib import Path
import sys
import csv
import argparse

import soundfile as sf
import numpy as np
from scipy import signal

from OSmOSE.utils import set_umask

def Write_zscore_norma_params(
    *,
    input_dir: Path,
    output_file: Path,
    hp_filter_min_freq: int,
    batch_ind_min: int = 0,
    batch_ind_max: int = -1
):
    """Computes the normalization parameters for the Zscore normalisation of the dataset and writes it to a csv.

    This function can also be called from the command line. Type `get_zscore_params.py -h` to see the list of arguments.
    Will write the mean and standard deviation for each file in a .csv. To get the parameters, you need to read the csv and
    compute the means of each columns.

    Parameters
    ----------
    input_dir: `Path`
        The absolute path to the input directory. All audio files within this directory will be used.

    output_file: `Path`
        The absolute path of the output csv file.

    hp_filter_min_freq: `int`
        The minimum audio frequency under which data will be filtrated. If set to 0, then `sys.float_info.epsilon` will be used.

    batch_ind_min: `int`
        The first file of the list to be processed. Default is 0.

    batch_ind_max: `int`
        The last file of the list to be processed. Default is -1, meaning the entire list is processed.
    """
    set_umask()
    all_files = sorted(Path(input_dir).glob("*wav"))
    # If batch_ind_max is -1, we go to the end of the list.
    wav_list = all_files[
        batch_ind_min : batch_ind_max if batch_ind_max != -1 else len(all_files)
    ]

    list_summaryStats = []

    for wav in wav_list:
        data, sample_rate = sf.read(wav)

        bpcoef = signal.butter(
            20,
            np.array(
                [max(hp_filter_min_freq, sys.float_info.epsilon), sample_rate / 2 - 1]
            ),
            fs=sample_rate,
            output="sos",
            btype="bandpass",
        )
        data = signal.sosfilt(bpcoef, data)

        list_summaryStats.append([wav, np.mean(data), np.std(data)])

    with open(output_file, "w", newline="") as f:
        write = csv.writer(f)
        write.writerow(["filename", "mean", "std"])
        write.writerows(list_summaryStats)


if __name__ == "__main__":
    parser = argparse.ArgumentParser(
        description="Python script to get the mean and standard deviation of audio files, used in zscore parameter calculation."
    )
    required = parser.add_argument_group("required arguments")
    required.add_argument(
        "--input-dir",
        "-i",
        required=True,
        help="The input folder where the files to read are.",
    )
    required.add_argument(
        "--output-file",
        "-o",
        required=True,
        help="The csv file where the results will be written.",
    )
    required.add_argument(
        "--hp-filter-min-freq",
        "-fmin",
        required=True,
        type=int,
        help="The High Pass Filter.",
    )
    parser.add_argument(
        "--batch-ind-min",
        "-min",
        type=int,
        default=0,
        help="The first file to consider. Default is 0.",
    )
    parser.add_argument(
        "--batch-ind-max",
        "-max",
        type=int,
        default=-1,
        help="The last file to consider. -1 means consider all files from ind-min. Default is -1",
    )

    args = parser.parse_args()

    Write_zscore_norma_params(
        input_dir=Path(args.input_dir),
        output_file=Path(args.output_file),
<<<<<<< HEAD
        HPfilter_min_freq=args.hpfilter_min_freq,
=======
        hp_filter_min_freq=args.hp_filter_min_freq,
>>>>>>> e1c1e473
        batch_ind_min=args.batch_ind_min,
        batch_ind_max=args.batch_ind_max,
    )<|MERGE_RESOLUTION|>--- conflicted
+++ resolved
@@ -115,11 +115,7 @@
     Write_zscore_norma_params(
         input_dir=Path(args.input_dir),
         output_file=Path(args.output_file),
-<<<<<<< HEAD
-        HPfilter_min_freq=args.hpfilter_min_freq,
-=======
         hp_filter_min_freq=args.hp_filter_min_freq,
->>>>>>> e1c1e473
         batch_ind_min=args.batch_ind_min,
         batch_ind_max=args.batch_ind_max,
     )