--- conflicted
+++ resolved
@@ -732,11 +732,7 @@
             csv file
         info: 'DataFrame'
             info of the entry
-<<<<<<< HEAD
             'path' / 'dataset' / 'spectro_duration' / 'dataset_sr' / 'files_type'
-=======
-            'project' / 'dataset' / 'spectro_duration' / 'dataset_sr' / 'files_type' / 'identifier'
->>>>>>> 2f51f762
     Returns
     -------
 
