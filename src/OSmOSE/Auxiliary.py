--- conflicted
+++ resolved
@@ -35,13 +35,9 @@
 		analysis_params: dict = None,
 		batch_number: int = 5,
 		local: bool = True,
-<<<<<<< HEAD
-		
-=======
 		acoustic : bool = False,
 		bathymetry : bool = True,
 		distance_to_shore : bool = True,
->>>>>>> bd0f3649
 		era : Union[str, bool] = False,
 		annotation : Union[dict, bool] = False,
 		other: dict = None
@@ -75,10 +71,7 @@
 			print('Dataset sampling rate : ', dataset_sr)
 			print('Spectrogram duration : ', analysis_params['spectro_duration'])
 			self.df = pd.DataFrame()
-<<<<<<< HEAD
-=======
 		self.acoustic, self.bathymetry, self.distance_to_shore = acoustic, bathymetry, distance_to_shore
->>>>>>> bd0f3649
 		self.metadata = pd.read_csv(self._get_original_after_build().joinpath("metadata.csv"), header=0)
 		self._depth, self._gps_coordinates = depth, gps_coordinates
 		match depth :
@@ -118,12 +111,8 @@
 		self.other = other if other is not None else {}	
 		if annotation : 
 			self.other = {**self.other, **annotation}
-<<<<<<< HEAD
-			
-=======
 		self.joined_path = self.path / OSMOSE_PATH.auxiliary / (self.audio_foldername + '.csv')
 
->>>>>>> bd0f3649
 	
 	def __str__(self):
 		print(f'For the {self.name} dataset')
@@ -134,11 +123,8 @@
 			elems.append('depth')
 		if self.era :
 			elems.append('era')
-<<<<<<< HEAD
-=======
 		if self.acoustic : 
 			elems.append('acoustic')
->>>>>>> bd0f3649
 		if self.other:
 			elems.extend(self.other.keys())
 		if len(elems) != 0:
@@ -149,10 +135,6 @@
 		else: 
 			return 'You have not selected any data to join to your dataset ! '
 	
-<<<<<<< HEAD
-=======
-
->>>>>>> bd0f3649
 	def join_depth(self):
 		"""
 		Code to join depth data to reference dataframe.
@@ -183,9 +165,6 @@
 		elif type(self.gps_coordinates) in [list, tuple] :
 			self.df['lat'] = self.gps_coordinates[0]
 			self.df['lon'] = self.gps_coordinates[1]
-
-<<<<<<< HEAD
-=======
 
 	def join_distance_to_shore(self):
 		"""
@@ -253,7 +232,6 @@
 		self.df = pd.merge(self.df, _temp, on='timestamp')
 
 
->>>>>>> bd0f3649
 	def join_other(self, csv_path: str = None, variable_name : Union[str, List, Tuple] = None):
 		'''
 		Method to join data using solely temporal interpolation.
@@ -279,11 +257,6 @@
 		"""
 		ds = nc.Dataset(self.era)
 		variables = list(ds.variables.keys())[3:]
-<<<<<<< HEAD
-		
-		#Handle ERA time
-=======
->>>>>>> bd0f3649
 		era_time = pd.DataFrame(ds.variables['time'][:].data)
 		era_datetime = era_time[0].apply(lambda x : datetime(1900,1,1)+timedelta(hours=int(x)))
 		timestamps = era_datetime.apply(lambda x : x.timestamp()).to_numpy()
@@ -295,38 +268,12 @@
 		if 'u10' and 'v10' in self.df :
 			self.df['era'] = np.sqrt(self.df.u10**2 + self.df.v10**2)
 	
-<<<<<<< HEAD
-=======
-
->>>>>>> bd0f3649
 	def automatic_join(self):
 		''' Automatically join all the available data'''
 		if self._depth :
 			self.join_depth()
 		if self._gps_coordinates :
 			self.join_gps()
-<<<<<<< HEAD
-		if self.era:
-			self.interpolation_era()
-		if self.other :
-			self.join_other()
-
-	def save_file(self, filename = None) :
-		if filename : 
-			self.df.to_csv(self.path.joinpath(OSMOSE_PATH.auxiliary), index = None)
-		else :
-			if os.path.exists(self.path.joinpath(OSMOSE_PATH.auxiliary, self.audio_foldername) + '.csv'):
-				_existing = pd.read_csv(self.path.joinpath(OSMOSE_PATH.auxiliary, self.audio_foldername) + '.csv')
-				try :
-					_temp = pd.concat((_existing, self.df[self.df.columns.to_numpy()[[col not in _existing.columns.to_numpy() for col in self.df.columns.to_numpy()]]]), axis = 1)
-					_temp.to_csv(self.path.joinpath(OSMOSE_PATH.auxiliary, self.audio_foldername) + '.csv', index = None)
-				except :
-					print(f"Joined data corresponding to {self.audio_foldername} already exists. \nPlease enter filename to save data.")
-			else :
-				self.df.to_csv(self.path.joinpath(OSMOSE_PATH.auxiliary, self.audio_foldername) + '.csv', index = None)
-
-
-=======
 		if self.bathymetry :
 			self.join_bathymetry()
 		if self.distance_to_shore:
@@ -370,7 +317,6 @@
 	tree = KDTree(var)
 	neighbor_dists, neighbor_indices = tree.query(data)
 	return neighbor_indices, neighbor_dists
->>>>>>> bd0f3649
 
 def make_cds_file(key, udi, path):
     os.chdir(os.path.expanduser("~"))
